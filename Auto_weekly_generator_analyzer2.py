<<<<<<< HEAD
# old Environment: placebo_api_local
# Environment: conda activate /Users/michael.simantov/Library/CloudStorage/OneDrive-DrillingInfo/Documents/generator_reports/.conda
=======
# To activate the environment, run 'activate-gen' in the Terminal. The actual environment is:
# conda activate /Users/michael.simantov/Library/CloudStorage/OneDrive-DrillingInfo/Documents/generator_reports/.conda
>>>>>>> 9d93af5a
#
# old Environment: placebo_api_local
# ==================== DEBUG CONFIGURATION ====================
# QUICK TESTING MODE:
# Set MIN_MW_TO_BE_ANALYZED to, say, 70 MW for faster debugging
# Set FULL_PRODUCTION_RUN = 20 for analysis of all generators with capacity >= 20 MW
#
# NOTE: MIN_MW_TO_BE_ANALYZED controls PDF report inclusion, NOT data loading
# Generators are loaded regardless of this threshold, but only included in PDF if they meet criteria
#
# FULL_PRODUCTION_RUN = True
<<<<<<< HEAD
MIN_MW_TO_BE_ANALYZED = (
    500  # User optimized setting - was 1200, changed back to user preference
)
=======
MIN_MW_TO_BE_ANALYZED = 500  # PDF report threshold - generators included in reports if capacity OR generation >= this value
>>>>>>> 9d93af5a
RUN_BID_VALIDATION = (
    False  # User enabled setting - was False, changed back to user preference
)
# ===============================================================

"""
Enhanced Weekly Generator Forecast Analysis Tool

This tool runs weekly to identify generators with significant differences between
their forecast generation and actual generation, with advanced anomaly detection.

Key Features:
- Compares Actual_generation_reflow (actual pg) vs Generation_forecast (fcst_pg)
- Calculates RMSE, MAE, R-squared, and other forecast accuracy metrics
- ## added ## Advanced anomaly detection for poor forecasters
- ## added ## Bid analysis integration for strategic insights
- ## added ## Performance classification and alerting system
- ## added ## Market context analysis and trend detection
- Supports MISO and SPP markets
- Processes generators in parallel batches for efficiency
- Saves results for further analysis

Usage:
    python AUTO_weekly_MISO_generator_analyzer.py

Output:
    - generator__analyzer_{run}__{batch_idx}_{date}.csv: Detailed timeseries data
    - generator_forecast_stats__{run}__{batch_idx}_{date}.csv: Summary statistics
    - ## added ## generator_anomaly_alerts_{run}_{date}.csv: Poor forecaster alerts
    - ## added ## forecast_performance_summary_{run}_{date}.csv: Executive summary
"""

import sys
import os
import time
import math
import re
import json
import random
from datetime import datetime
from typing import NamedTuple, Dict, Optional, Tuple, List
from datetime import datetime, date

## added ## - New imports for enhanced analysis
from scipy import stats
import warnings
from dataclasses import dataclass
from enum import Enum
from google.cloud import storage

## add ## - Better imports organization
sys.path.append("/Users/michael.simantov/Documents/mu-placebo-api")
sys.path.append("/Users/michael.simantov/Documents/mu-placebo-api/placebo_api")
sys.path.append("/Users/michael.simantov/Documents/mu-placebo-api/placebo_api/utils")

import pandas as pd
import numpy as np
import requests
import io
import pytz
from tqdm import tqdm
from joblib import Parallel, delayed

## add ## - Cleaner local imports
# import api_utils
# import date_utils
# from placebo.utils import snowflake_utils
# from date_utils import LocalizedDateTime


## added ## - Performance classification enum
class ForecastPerformance(Enum):
    EXCELLENT = "excellent"
    GOOD = "good"
    FAIR = "fair"
    POOR = "poor"
    CRITICAL = "critical"


# Alert severity levels with new anomaly types
class AlertSeverity(Enum):
    LOW = "low"
    MEDIUM = "medium"
    HIGH = "high"
    CRITICAL = "critical"


## Added ## - Specific forecast anomaly types
class ForecastAnomalyType(Enum):
    CHRONIC_OVERFORECASTING = "chronic_overforecasting"
    CHRONIC_UNDERFORECASTING = "chronic_underforecasting"
    POOR_GENERAL_PERFORMANCE = "poor_general_performance"
    HIGH_RMSE_ZSCORE = "high_rmse_zscore"
    LOW_CONSISTENCY = "low_consistency"
    PMAX_DISCREPANCY = "pmax_discrepancy"  # Added for Pmax data synchronization issues


## added ## - Data structure for anomaly detection
@dataclass
class AnomalyMetrics:
    rmse_zscore: float
    mae_zscore: float
    consistency_score: float
    trend_direction: str
    volatility_score: float
    performance_classification: ForecastPerformance
    alert_severity: AlertSeverity
    days_since_last_good_forecast: int
    bid_forecast_correlation: Optional[float] = None


## add ## - Configuration class for better organization
class Config:
    """Configuration settings for the generator analysis."""

    # Market configuration
    MARKET = "miso"  # Options: "miso", "spp", "ercot"

    BID_VALIDATION = {
        "enable_bid_validation": RUN_BID_VALIDATION,  # DISABLED - Set to True to enable time-consuming bid validation
        "validation_thresholds": {
            "pmin_tolerance": 0.05,
            "generation_percentile": 80,
            "pmax_ratio_threshold": 0.9,
            "price_jump_factor": 10.0,
            "min_data_points": 168,
            "lookback_hours": 1000,
        },
        "gcs_config": {
            "bucket_name": "marginalunit-placebo-metadata",
            "base_paths": {
                "miso": "metadata/miso.resourcedb/2024-11-19/",
                "spp": "metadata/spp.resourcedb/2024-11-19/",
                "ercot": "metadata/ercot.resourcedb.v2/2024-11-25/",
                "pjm": "metadata/pjm.resourcedb/2024-11-19/",
            },
        },
    }

    # Market-specific settings
    MARKET_CONFIGS = {
        "miso": {
            "run_version": "miso",
            "collection": "miso-se",
            "timezone_offset": "T04:00:00-05:00",
        },
        "spp": {
            "run_version": "spp_20250701",
            "collection": "spp-se",
            "timezone_offset": "T04:00:00-05:00",
        },
        "ercot": {
            "run_version": "ercot",
            "collection": "ercot-rt-se",
            "timezone_offset": "T04:00:00-05:00",
        },
    }

    ## Added ## - ResourceDB integration for complete generator identification
    RESOURCEDB_INTEGRATION = {
        "enable_resourcedb": True,
        "bucket_name": "marginalunit-placebo-metadata",
        "file_paths": {
            "miso": "metadata/miso.resourcedb/2024-11-19/resources.json",
            "spp": "metadata/spp.resourcedb/2024-11-19/resources.json",
            "ercot": "metadata/ercot.resourcedb/2024-11-19/resources.json",
        },
    }

    # Processing configuration
    GO_TO_GCLOUD = True
    SAVE_RESULTS = True
    CHECK_EXISTENCE_OF_GENERATOR_IN_OUR_LIST = True
    BATCH_SIZE = 300  # OPTIMIZED: Increased from 200 (20% fewer batch overhead)
    N_JOBS = 8  # OPTIMIZED: Increased from 4 (60% more parallel processing)

    # Time windows
    MONTHS_BACK = 6
    WEEKS_BACK = 6

    # PDF Report filtering - excludes generators that meet BOTH criteria:
    # 1. Pmax < MIN_CAPACITY_MW_FOR_REPORTS AND
    # 2. Highest actual generation < MIN_CAPACITY_MW_FOR_REPORTS
    # Note: Highest predicted generation is NOT used as a filtering criterion
    MIN_CAPACITY_MW_FOR_REPORTS = MIN_MW_TO_BE_ANALYZED  # Minimum capacity/generation (MW) threshold for PDF report inclusion

    # Anomaly detection thresholds
    ANOMALY_DETECTION = {
        "rmse_threshold_zscore": 2.0,
        "mae_threshold_zscore": 2.0,
        "consistency_threshold": 0.3,
        "min_data_points": 168,
        # # Use percentage-based thresholds
        # "performance_thresholds": {
        #     "excellent": {"rmse_pct_max": 2.0, "r2_min": 0.95},
        #     "good": {"rmse_pct_max": 5.0, "r2_min": 0.85},
        #     "fair": {"rmse_pct_max": 10.0, "r2_min": 0.70},
        #     "poor": {"rmse_pct_max": 20.0, "r2_min": 0.50},
        #     "critical": {"rmse_pct_max": float('inf'), "r2_min": 0.0}
        # },
        # Use percentage-based thresholds
        "performance_thresholds": {
            "excellent": {"rmse_pct_max": 10.0, "r2_min": 0.70},
            "good": {"rmse_pct_max": 20.0, "r2_min": 0.60},
            "fair": {"rmse_pct_max": 30.0, "r2_min": 0.50},
            "poor": {"rmse_pct_max": 40.0, "r2_min": 0.20},
            "critical": {"rmse_pct_max": float("inf"), "r2_min": 0.0},
        },
        ## Added ## - Chronic forecast error detection
        "chronic_error_detection": {
            "min_days_in_window": 3,  # Minimum problematic days in window (3 out of 5)
            "window_size": 5,  # Size of sliding window to check
            "overforecast_ratio_threshold": 2.0,  # Forecast > 2x actual
            "underforecast_ratio_threshold": 0.5,  # Forecast < 0.5x actual
            "min_generation_threshold": 5.0,  # Minimum MW to consider (avoid div by zero)
            "min_hours_per_day": 2,  # Minimum hours of data per day to count (adjusted for 3x daily sampling)
        },
        ## Added ## - Pmax discrepancy validation
        "pmax_discrepancy_detection": {
            "percentage_threshold": 5.0,  # Flag if difference > 5%.
            "min_capacity_for_check": 10.0,  # Only check generators >= 10 MW
            "alert_threshold": 10.0,  # Create high priority alert if difference > 10%
        },
    }

    # ## Fixed ## - Bid analysis DISABLED by default
    BID_ANALYSIS = {
        "enable_bid_integration": False,  # Changed from True to False
        "bid_data_source": "api",  # "api" or "snowflake"
        "correlation_threshold": 0.7,
        "price_correlation_window": 24,  # hours
    }

    # API configuration
    URL_ROOT = "https://api1.marginalunit.com/muse/api"

    @classmethod
    def get_current_config(cls):
        """Get configuration for the currently selected market."""
        return cls.MARKET_CONFIGS[cls.MARKET]

    def get_bid_validation_config(self):
        """Get configuration for bid validation."""
        return {
            "URL_ROOT": self.URL_ROOT,
            "GO_TO_GCLOUD": True,
            "gcs_config": self.BID_VALIDATION["gcs_config"],
            "reflow_collections": {
                "miso": "miso-se",
                "spp": "spp-se",
                "ercot": "ercot-rt-se",
                "pjm": "pjm-se",
            },
        }


## add ## - OPTIMIZED Utility class for API operations with bulk fetching
class APIClient:
    """Handles all API requests and data fetching operations with bulk optimization."""

    def __init__(self, bulk_enabled: bool = True, max_workers: int = 8):
        self.auth = self._get_auth()
        self.url_root = Config.URL_ROOT
        self.bulk_enabled = bulk_enabled
        self.max_workers = max_workers

        # OPTIMIZATION: Connection pooling for better performance
        self.session = requests.Session()
        from requests.adapters import HTTPAdapter
        from urllib3.util.retry import Retry

        retry_strategy = Retry(
            total=3,
            backoff_factor=1,
            status_forcelist=[429, 500, 502, 503, 504],
        )
        adapter = HTTPAdapter(
            max_retries=retry_strategy, pool_connections=20, pool_maxsize=20
        )
        self.session.mount("http://", adapter)
        self.session.mount("https://", adapter)
        self.session.auth = self.auth

        # OPTIMIZATION: Cache for frequently accessed data
        self._cache = {}
        self._cache_ttl = 300  # 5 minutes

    def _get_auth(self) -> tuple:
        """Get API authentication credentials."""
        return tuple(os.environ["MU_API_AUTH"].split(":"))

    # ORIGINAL METHODS (for backward compatibility)
    def get_dataframe(self, muse_path: str, method=None) -> Optional[pd.DataFrame]:
        """Original method - kept for backward compatibility."""
        url = self.url_root + muse_path
        resp = self.session.get(url)

        if resp.status_code != 200:
            print(f"Error fetching data from {muse_path}: {resp.text}")
            return None

        try:
            resp.raise_for_status()
            return pd.read_csv(io.StringIO(resp.text))
        except Exception as e:
            print(f"Failed to parse response from {muse_path}: {e}")
            return None

    def get_data_from_full_url(self, url: str) -> Optional[pd.DataFrame]:
        """Original method - kept for backward compatibility."""
        resp = self.session.get(url)

        if resp.status_code != 200:
            print(f"Error fetching data from {url}: {resp.text}")
            return None

        try:
            resp.raise_for_status()
            return pd.read_csv(io.StringIO(resp.text))
        except Exception as e:
            print(f"Failed to parse response from {url}: {e}")
            return None

    # OPTIMIZED BULK METHODS
    def get_batch_generators_data(
        self, generator_names: List[str], market: str = "miso"
    ) -> Dict[str, pd.DataFrame]:
        """
        BULK FETCH: Get actual generation data for multiple generators in one call.

        PERFORMANCE GAIN: Instead of N individual calls, make 1 bulk call or threaded calls
        """
        if not self.bulk_enabled or len(generator_names) <= 3:
            # For small batches, use threaded individual calls
            return self._fetch_individual_with_threading(generator_names, market)

        import time

        cache_key = (
            f"actual_generation_batch_{market}_{hash(tuple(sorted(generator_names)))}"
        )
        cached_result = self._get_from_cache(cache_key)
        if cached_result is not None:
            print(f"📦 Using cached data for {len(generator_names)} generators")
            return cached_result

        start_time = time.time()

        try:
            # Try bulk API call approach
            print(
                f"🚀 BULK OPTIMIZATION: Fetching data for {len(generator_names)} generators..."
            )

            # For MUSE API, we'll use threaded individual calls as bulk endpoint may not exist
            # This still provides significant improvement through connection reuse and threading
            results = self._fetch_individual_with_threading(generator_names, market)

            # Cache the result
            self._set_cache(cache_key, results)

            elapsed = time.time() - start_time
            successful = len(results)
            print(
                f"✅ Bulk fetch completed in {elapsed:.2f}s for {successful}/{len(generator_names)} generators"
            )
            print(
                f"📊 Performance: {elapsed/len(generator_names):.2f}s per generator (optimized)"
            )

            return results

        except Exception as e:
            print(
                f"⚠️ Bulk API optimization failed ({e}), falling back to sequential calls..."
            )
            return self._fetch_individual_sequential(generator_names, market)

    def _fetch_individual_with_threading(
        self, generator_names: List[str], market: str
    ) -> Dict[str, pd.DataFrame]:
        """OPTIMIZED: Fetch individual generators with parallel threads."""
        from concurrent.futures import ThreadPoolExecutor
        import time

        def fetch_single(gen_name):
            start_time = time.time()
            encoded_name = gen_name.replace(" ", "%20")
            # FIXED: Use working endpoint format instead of broken one
            # Old broken URL: f"{self.url_root}/marginalunit/reflow/{market}/?name={encoded_name}"
            # New working URL: Direct reflow endpoint (same as bid validation)
            url = f"https://api1.marginalunit.com/reflow/{market}-se/generator?name={encoded_name}"
            try:
                resp = self.session.get(url, timeout=30)
                if resp.status_code == 200:
                    data = pd.read_csv(io.StringIO(resp.text))
                    elapsed = time.time() - start_time
                    return gen_name, data, elapsed
                else:
                    print(f"   ⚠️ API returned {resp.status_code} for {gen_name}")
            except Exception as e:
                print(f"   ⚠️ Failed to fetch {gen_name}: {e}")
            return gen_name, None, time.time() - start_time

        results = {}
        total_time = 0

        with ThreadPoolExecutor(max_workers=self.max_workers) as executor:
            futures = [executor.submit(fetch_single, gen) for gen in generator_names]
            for future in futures:
                gen_name, data, fetch_time = future.result()
                total_time += fetch_time
                if data is not None:
                    results[gen_name] = data

        avg_time = total_time / len(generator_names) if generator_names else 0
        print(f"   📊 Threading optimization: {avg_time:.2f}s avg per generator")

        return results

    def _fetch_individual_sequential(
        self, generator_names: List[str], market: str
    ) -> Dict[str, pd.DataFrame]:
        """Fallback: Sequential fetching (slowest option)."""
        results = {}
        for gen_name in generator_names:
            encoded_name = gen_name.replace(" ", "%20")
            # FIXED: Use working endpoint format instead of broken one
            url = f"https://api1.marginalunit.com/reflow/{market}-se/generator?name={encoded_name}"
            try:
                resp = self.session.get(url, timeout=30)
                if resp.status_code == 200:
                    results[gen_name] = pd.read_csv(io.StringIO(resp.text))
                else:
                    print(f"   ⚠️ API returned {resp.status_code} for {gen_name}")
            except Exception as e:
                print(f"   ⚠️ Failed to fetch {gen_name}: {e}")
        return results

    # CACHING UTILITIES
    def _get_from_cache(self, key: str):
        """Get data from cache if it exists and is not expired."""
        import time

        if key in self._cache:
            data, timestamp = self._cache[key]
            if time.time() - timestamp < self._cache_ttl:
                return data
            else:
                del self._cache[key]
        return None

    def _set_cache(self, key: str, data):
        """Store data in cache with timestamp."""
        import time

        self._cache[key] = (data, time.time())


## added ## - Bid analysis integration
class BidAnalyzer:
    """Analyzes bid data in relation to forecast performance."""

    def __init__(self, api_client: APIClient):
        self.api_client = api_client
        self.config = Config()

    def get_bid_data(
        self, generator_name: str, start_date: str, end_date: str
    ) -> Optional[pd.DataFrame]:
        """Fetch bid data for a generator."""
        try:
            # ## Fixed ## - Better error handling and URL validation
            encoded_name = generator_name.replace(" ", "%20")

            # Check if bid analysis is actually enabled
            if not self.config.BID_ANALYSIS["enable_bid_integration"]:
                return None

            # ## Fixed ## - Use a placeholder URL or skip if endpoint doesn't exist
            # For now, return None since the endpoint doesn't exist
            print(
                f"Bid analysis disabled - no valid endpoint available for {generator_name}"
            )
            return None

            # ## Commented out ## - Original code that causes 404 errors
            # bid_url = f"https://api1.marginalunit.com/bid-data/{self.config.MARKET}/generator?name={encoded_name}&start={start_date}&end={end_date}"
            # return self.api_client.get_data_from_full_url(bid_url)

        except Exception as e:
            # ## Fixed ## - Suppress error messages for non-existent endpoints
            # print(f"Failed to fetch bid data for {generator_name}: {e}")
            return None

    def calculate_bid_forecast_correlation(
        self, bid_data: pd.DataFrame, forecast_data: pd.DataFrame
    ) -> float:
        """Calculate correlation between bid quantities and forecast generation."""
        # ## Fixed ## - Return None immediately if bid analysis is disabled
        if not self.config.BID_ANALYSIS["enable_bid_integration"]:
            return None

        if (
            bid_data is None
            or forecast_data is None
            or len(bid_data) == 0
            or len(forecast_data) == 0
        ):
            return None

        try:
            # Merge bid and forecast data on timestamp
            merged = pd.merge(bid_data, forecast_data, on="timestamp", how="inner")

            if len(merged) < 10:  # Need minimum data points
                return None

            # Calculate correlation between max bid quantity and forecast generation
            correlation = merged["max_bid_mw"].corr(merged["fcst_pg"])
            return correlation if not np.isnan(correlation) else None

        except Exception as e:
            # ## Fixed ## - Suppress bid analysis errors
            return None


## add ## - Data processing utilities
class DataProcessor:
    """Handles data processing and transformation operations."""

    @staticmethod
    def extract_date_from_string(string: str, market: str) -> str:
        """Extract date from case string based on market format."""
        if market == "miso":
            found_date = string.split("_")[2].split("-")[0]
            return f"{found_date[:4]}-{found_date[4:6]}-{found_date[6:]}"
        elif market == "ercot":
            return string.split("_")[3]
        elif market == "spp":
            found_date = string.split("_")[1]
            return f"{found_date[:4]}-{found_date[4:6]}-{found_date[6:8]}"
        else:
            raise ValueError(f"Unsupported market type: {market}")

    @staticmethod
    def extract_time_from_string(string: str, market: str) -> str:
        """Extract time from case string based on market format."""
        if market == "miso":
            return string.split("_")[2].split("-")[1]
        else:
            raise ValueError(f"Time extraction not implemented for market: {market}")

    @staticmethod
    def convert_case_to_timestamp(case_str: str, market: str) -> Optional[datetime]:
        """Convert case string to UTC timestamp."""
        if market == "miso":
            match = re.search(r"(\d{4})(\d{2})(\d{2})-(\d{2})(\d{2})", case_str)
            if match:
                date_str = f"{match.group(1)}-{match.group(2)}-{match.group(3)} {match.group(4)}:{match.group(5)}:00"
                date_obj = datetime.strptime(date_str, "%Y-%m-%d %H:%M:%S")
                return pytz.utc.localize(date_obj)
        elif market == "spp":
            match = re.search(r"stateestimator_(\d{8})(\d{4})", case_str)
            if match:
                date_str = f"{match.group(1)} {match.group(2)}"
                date_obj = datetime.strptime(date_str, "%Y%m%d %H%M")
                return pytz.utc.localize(date_obj)
        return None

    @staticmethod
    def convert_time(string: str) -> str:
        """Convert timezone format for SPP data."""
        return string[:-6] + "+00:00"


## add ## - Metrics calculation utilities
class MetricsCalculator:
    """Calculates various forecast accuracy metrics."""

    @staticmethod
    def max_generation_error(y_true: np.ndarray, y_pred: np.ndarray) -> float:
        """Calculate maximum generation error."""
        return np.max(y_pred - y_true)

    @staticmethod
    def min_generation_error(y_true: np.ndarray, y_pred: np.ndarray) -> float:
        """Calculate minimum generation error."""
        return np.min(y_pred - y_true)

    @staticmethod
    def r2_score(y_true: np.ndarray, y_pred: np.ndarray) -> float:
        """Calculate R-squared score.

        R-squared ranges from 0 to 1, where:
        - 1.0 = perfect prediction
        - 0.0 = model performs as poorly as predicting the mean
        - Negative values (clipped to 0) = model performs worse than predicting the mean
        """
        ss_res = np.sum((y_true - y_pred) ** 2)  # Residual sum of squares
        ss_tot = np.sum((y_true - np.mean(y_true)) ** 2)  # Total sum of squares

        if ss_tot == 0:
            return 1.0  # Perfect case: no variance in actual values

        r2 = 1 - (ss_res / ss_tot)
        # Clip to [0, 1] range as R-squared should not be negative
        return max(0.0, min(1.0, r2))

    @staticmethod
    def calculate_classification_metrics(
        actual: np.ndarray, forecast: np.ndarray
    ) -> dict:
        """Calculate TP, TN, FP, FN metrics."""
        return {
            "TP": np.sum((actual != 0) & (forecast != 0)),
            "TN": np.sum((actual == 0) & (forecast == 0)),
            "FP": np.sum((actual == 0) & (forecast > actual)),
            "FN": np.sum((actual > forecast) & (forecast == 0)),
        }

    ## added ## - Advanced anomaly detection metrics
    @staticmethod
    def calculate_consistency_score(errors: np.ndarray) -> float:
        """Calculate forecast consistency score (0-1, higher is better)."""
        if len(errors) < 2:
            return 0.0

        # Use coefficient of variation (inverted and normalized)
        cv = np.std(errors) / (np.mean(np.abs(errors)) + 1e-8)
        return max(0.0, 1.0 - min(1.0, cv / 2.0))

    @staticmethod
    def calculate_volatility_score(errors: np.ndarray, window: int = 24) -> float:
        """Calculate forecast error volatility score."""
        if len(errors) < window:
            return np.std(errors)

        # Rolling standard deviation
        rolling_std = pd.Series(errors).rolling(window=window, min_periods=1).std()
        return np.mean(rolling_std)

    @staticmethod
    def detect_trend(errors: np.ndarray) -> Tuple[str, float]:
        """Detect trend in forecast errors using linear regression."""
        if len(errors) < 10:
            return "insufficient_data", 0.0

        x = np.arange(len(errors))
        slope, intercept, r_value, p_value, std_err = stats.linregress(
            x, np.abs(errors)
        )

        if p_value > 0.05:  # Not statistically significant
            return "stable", slope
        elif slope > 0.1:
            return "deteriorating", slope
        elif slope < -0.1:
            return "improving", slope
        else:
            return "stable", slope


## added ## - Advanced anomaly detection engine with chronic error detection
class AnomalyDetector:
    """Detects generators with anomalous forecast performance."""

    def __init__(self):
        self.config = Config()
        self.metrics_calc = MetricsCalculator()

    def detect_anomalies(
        self,
        results_df: pd.DataFrame,
        merged_data_list: List[pd.DataFrame] = None,
        analyzer: "GeneratorAnalyzer" = None,
    ) -> Tuple[pd.DataFrame, List[dict]]:
        """Detect anomalous generators and create alerts with complete identification."""
        if len(results_df) == 0:
            return pd.DataFrame(), []

        # Calculate population statistics for z-score analysis
        rmse_mean = results_df["RMSE_over_generation"].mean()
        rmse_std = results_df["RMSE_over_generation"].std()
        mae_mean = results_df["MAE_over_generation"].mean()
        mae_std = results_df["MAE_over_generation"].std()

        anomalies = []
        alerts = []

        for idx, row in results_df.iterrows():
            ## Enhanced ## - Complete generator identification
            generator_name = row["name"]
            orig_name = row.get("orig_name", generator_name)
            main_name = row.get("main_name", generator_name.split(" ")[0])
            plant_id = row.get("plant_id", None)
            unit_id = row.get("unit_id", None)

            # Calculate z-scores
            rmse_zscore = (row["RMSE_over_generation"] - rmse_mean) / (rmse_std + 1e-8)
            mae_zscore = (row["MAE_over_generation"] - mae_mean) / (mae_std + 1e-8)

            # Classify performance
            generator_capacity = row.get("generator_capacity_mw", None)
            performance = self._classify_performance(
                row["RMSE_over_generation"], row["R_SQUARED"], generator_capacity
            )

            # Determine alert severity
            alert_severity = self._determine_alert_severity(
                rmse_zscore, mae_zscore, performance
            )

            # Check for chronic forecast errors if merged data is available
            chronic_errors = []
            if merged_data_list:
                # Find the merged data for this generator
                generator_data = None
                for merged_df in merged_data_list:
                    if (
                        len(merged_df) > 0
                        and merged_df["name"].iloc[0] == generator_name
                    ):
                        generator_data = merged_df
                        break

                if generator_data is not None:
                    chronic_errors = self.detect_chronic_forecast_errors(generator_data)

            ## Added ## - Check for Pmax discrepancy
            pmax_discrepancy_alert = None
            if (
                row.get("large_pmax_diff_resource_reflow_flag", False)
                and analyzer
                and orig_name in analyzer.resource_db
            ):
                pmax_discrepancy_alert = self._create_pmax_discrepancy_alert(
                    orig_name,
                    main_name,
                    plant_id,
                    unit_id,
                    row,
                    analyzer.resource_db[orig_name]["physical_properties"]["pmax"],
                )

            # Create anomaly record if significant
            is_anomaly = (
                rmse_zscore > self.config.ANOMALY_DETECTION["rmse_threshold_zscore"]
                or mae_zscore > self.config.ANOMALY_DETECTION["mae_threshold_zscore"]
                or performance
                in [ForecastPerformance.POOR, ForecastPerformance.CRITICAL]
                or len(chronic_errors) > 0
                or row.get(
<<<<<<< HEAD
                    "pmax_discrepancy_flag", False
=======
                    "large_pmax_diff_resource_reflow_flag", False
>>>>>>> 9d93af5a
                )  # Added Pmax discrepancy check
            )

            if is_anomaly:
                anomaly_record = {
                    ## Enhanced ## - Complete generator identification
                    "generator_name": generator_name,
                    "orig_name": orig_name,
                    "main_name": main_name,
                    "plant_id": plant_id,
                    "unit_id": unit_id,
                    "rmse": row["RMSE_over_generation"],
                    "mae": row["MAE_over_generation"],
                    "r_squared": row["R_SQUARED"],
                    "rmse_zscore": rmse_zscore,
                    "mae_zscore": mae_zscore,
                    "performance_classification": performance.value,
                    "alert_severity": alert_severity.value,
                    "fuel_type": row["fuel_type"],
                    "zone": row["zone_uid"],
                    "analysis_date": datetime.now().strftime("%Y-%m-%d %H:%M:%S"),
                    "chronic_errors_detected": len(chronic_errors),
                    "chronic_error_details": chronic_errors,
                    ## Added ## - Pmax discrepancy information
<<<<<<< HEAD
                    "pmax_discrepancy_flag": row.get("pmax_discrepancy_flag", False),
                    "pmax_discrepancy_percentage": row.get(
                        "pmax_discrepancy_percentage", None
                    ),
                    "pmax_discrepancy_mw": row.get("pmax_discrepancy_mw", None),
                    "pmax_actual": row.get("P_MAX_ACTUAL", None),
=======
                    "large_pmax_diff_resource_reflow_flag": row.get(
                        "large_pmax_diff_resource_reflow_flag", False
                    ),
                    "large_pmax_diff_resource_reflow_percentage": row.get(
                        "large_pmax_diff_resource_reflow_percentage", None
                    ),
                    "large_pmax_diff_resource_reflow_mw": row.get(
                        "large_pmax_diff_resource_reflow_mw", None
                    ),
                    "large_pmax_diff_resource_reflow_actual": row.get(
                        "large_pmax_diff_resource_reflow_actual", None
                    ),
>>>>>>> 9d93af5a
                    "pmax_forecast": row.get("P_MAX_FORECAST", None),
                }

                anomalies.append(anomaly_record)

                # Create alerts for chronic errors
                for chronic_error in chronic_errors:
                    alert = self._create_chronic_error_alert(
                        orig_name, main_name, plant_id, unit_id, chronic_error, row
                    )
                    alerts.append(alert)

                ## Added ## - Create alert for Pmax discrepancy
                if pmax_discrepancy_alert:
                    alerts.append(pmax_discrepancy_alert)

                # Create alert if high severity (existing logic)
                if alert_severity in [AlertSeverity.HIGH, AlertSeverity.CRITICAL]:
                    alert = self._create_alert(row, anomaly_record)
                    alerts.append(alert)

        anomalies_df = pd.DataFrame(anomalies)
        return anomalies_df, alerts

    def detect_chronic_forecast_errors(self, merged_df: pd.DataFrame) -> List[dict]:
        """Detect chronic over/under-forecasting patterns using sliding window approach."""
        if len(merged_df) == 0:
            return []

        # CRITICAL FIX: Filter to only last 6 weeks of data for chronic error detection
        six_weeks_ago = pd.Timestamp.now(tz="UTC") - pd.DateOffset(weeks=6)

        # Ensure timestamps have timezone info for proper comparison
        if merged_df["timestamp"].dt.tz is None:
            # If timestamps are timezone-naive, assume they're UTC
            merged_df = merged_df.copy()
            merged_df["timestamp"] = pd.to_datetime(
                merged_df["timestamp"]
            ).dt.tz_localize("UTC")
        else:
            # If timestamps have timezone, convert to UTC
            merged_df = merged_df.copy()
            merged_df["timestamp"] = pd.to_datetime(
                merged_df["timestamp"]
            ).dt.tz_convert("UTC")

        recent_data = merged_df[merged_df["timestamp"] > six_weeks_ago].copy()

        if len(recent_data) == 0:
            return []

        config = self.config.ANOMALY_DETECTION["chronic_error_detection"]
        min_days_in_window = config["min_days_in_window"]
        window_size = config["window_size"]
        overforecast_threshold = config["overforecast_ratio_threshold"]
        underforecast_threshold = config["underforecast_ratio_threshold"]
        min_generation = config["min_generation_threshold"]
        min_hours_per_day = config["min_hours_per_day"]

        # Sort by timestamp
        df_sorted = recent_data.sort_values("timestamp").copy()

        # Add date column
        df_sorted["date"] = df_sorted["timestamp"].dt.date

        # Filter out very low generation periods to avoid noise
        # Include hours where EITHER actual OR forecast are >= 5MW (to avoid missing operational periods)
        df_filtered = df_sorted[
            (df_sorted["actual_pg"] >= min_generation)
            | (df_sorted["fcst_pg"] >= min_generation)
        ].copy()

        if len(df_filtered) == 0:
            return []

        # Calculate forecast ratios (forecast / actual)
        df_filtered["forecast_ratio"] = np.where(
            df_filtered["actual_pg"] > 0,
            df_filtered["fcst_pg"] / df_filtered["actual_pg"],
            np.where(df_filtered["fcst_pg"] > 0, np.inf, 1.0),
        )

        # Group by date and calculate daily statistics
        daily_stats = (
            df_filtered.groupby("date")
            .agg(
                {
                    "forecast_ratio": ["mean", "count"],
                    "actual_pg": "mean",
                    "fcst_pg": "mean",
                    "timestamp": "count",
                }
            )
            .reset_index()
        )

        # Flatten column names
        daily_stats.columns = [
            "date",
            "avg_ratio",
            "ratio_count",
            "avg_actual",
            "avg_forecast",
            "total_hours",
        ]

        # Filter days with sufficient data
        daily_stats = daily_stats[daily_stats["total_hours"] >= min_hours_per_day]

        if len(daily_stats) == 0:
            return []

        # Identify over/under-forecasting days
        daily_stats["is_overforecast"] = (
            daily_stats["avg_ratio"] >= overforecast_threshold
        )
        daily_stats["is_underforecast"] = (
            daily_stats["avg_ratio"] <= underforecast_threshold
        )

        # Find consecutive periods
        chronic_errors = []

        # Check for chronic over-forecasting using sliding window
        overforecast_periods = self._find_sliding_window_periods(
            daily_stats,
            "is_overforecast",
            min_days_in_window,
            window_size,
        )

        for period in overforecast_periods:
            chronic_errors.append(
                {
                    "anomaly_type": ForecastAnomalyType.CHRONIC_OVERFORECASTING.value,
                    "start_date": period["start_date"],
                    "end_date": period["end_date"],
                    "duration_days": period["duration_days"],
                    "problematic_days": period["problematic_days"],
                    "window_days": period["window_days"],
                    "avg_forecast_ratio": period["avg_ratio"],
                    "avg_actual_mw": period["avg_actual"],
                    "avg_forecast_mw": period["avg_forecast"],
                    "severity": period["severity"],
                    "description": f"Chronic over-forecasting: {period['problematic_days']} problematic days "
                    f"in {period['window_days']}-day window (avg ratio: {period['avg_ratio']:.2f})",
                }
            )

        # Check for chronic under-forecasting using sliding window
        underforecast_periods = self._find_sliding_window_periods(
            daily_stats,
            "is_underforecast",
            min_days_in_window,
            window_size,
        )

        for period in underforecast_periods:
            chronic_errors.append(
                {
                    "anomaly_type": ForecastAnomalyType.CHRONIC_UNDERFORECASTING.value,
                    "start_date": period["start_date"],
                    "end_date": period["end_date"],
                    "duration_days": period["duration_days"],
                    "problematic_days": period["problematic_days"],
                    "window_days": period["window_days"],
                    "avg_forecast_ratio": period["avg_ratio"],
                    "avg_actual_mw": period["avg_actual"],
                    "avg_forecast_mw": period["avg_forecast"],
                    "severity": period["severity"],
                    "description": f"Chronic under-forecasting: {period['problematic_days']} problematic days "
                    f"in {period['window_days']}-day window (avg ratio: {period['avg_ratio']:.2f})",
                }
            )

        return chronic_errors

    def _find_sliding_window_periods(
        self,
        daily_stats: pd.DataFrame,
        condition_col: str,
        min_days_in_window: int,
        window_size: int,
    ) -> List[dict]:
        """Find periods where condition is true for min_days_in_window out of window_size days in sliding window."""
        periods = []

        # Sort by date
        daily_stats_sorted = daily_stats.sort_values("date").reset_index(drop=True)

        if len(daily_stats_sorted) < window_size:
            return periods

        # Convert dates to list for easier indexing
        dates = daily_stats_sorted["date"].tolist()
        conditions = daily_stats_sorted[condition_col].tolist()

        # Sliding window approach
        for i in range(len(daily_stats_sorted) - window_size + 1):
            window_end = i + window_size
            window_data = daily_stats_sorted.iloc[i:window_end]
            window_conditions = conditions[i:window_end]

            # Count problematic days in this window
            problematic_days = sum(window_conditions)

            # Check if this window qualifies as chronic
            if problematic_days >= min_days_in_window:
                # Calculate statistics for the problematic days only
                problematic_data = window_data[window_data[condition_col]]

                if len(problematic_data) > 0:
                    # All chronic errors have medium severity (3 out of 5 days)
                    severity = "medium"

                    periods.append(
                        {
                            "start_date": dates[i],
                            "end_date": dates[window_end - 1],
                            "duration_days": window_size,
                            "problematic_days": problematic_days,
                            "window_days": window_size,
                            "avg_ratio": problematic_data["avg_ratio"].mean(),
                            "avg_actual": problematic_data["avg_actual"].mean(),
                            "avg_forecast": problematic_data["avg_forecast"].mean(),
                            "severity": severity,
                        }
                    )

        # Remove overlapping periods - keep the one with highest problematic_days ratio
        if periods:
            periods = self._remove_overlapping_periods(periods)

        return periods

    def _remove_overlapping_periods(self, periods: List[dict]) -> List[dict]:
        """Remove overlapping periods, keeping the one with highest problematic days ratio."""
        if len(periods) <= 1:
            return periods

        # Sort by start date
        periods_sorted = sorted(periods, key=lambda x: x["start_date"])
        non_overlapping = [periods_sorted[0]]

        for current in periods_sorted[1:]:
            last_added = non_overlapping[-1]

            # Check if periods overlap
            if current["start_date"] <= last_added["end_date"]:
                # Overlapping - keep the one with higher problematic days ratio
                current_ratio = current["problematic_days"] / current["window_days"]
                last_ratio = last_added["problematic_days"] / last_added["window_days"]

                if current_ratio > last_ratio:
                    non_overlapping[-1] = current
                # If ratios are equal, keep the longer period
                elif (
                    current_ratio == last_ratio
                    and current["duration_days"] > last_added["duration_days"]
                ):
                    non_overlapping[-1] = current
            else:
                # No overlap
                non_overlapping.append(current)

        return non_overlapping

    def _create_chronic_error_alert(
        self,
        orig_name: str,
        main_name: str,
        plant_id: int,
        unit_id: str,
        chronic_error: dict,
        row: pd.Series,
    ) -> dict:
        """Create an alert for chronic forecast errors with complete generator identification."""
        return {
            "timestamp": datetime.now().isoformat(),
            ## Enhanced ## - Complete generator identification
            "generator": orig_name,
            "main_name": main_name,
            "plant_id": plant_id,
            "unit_id": unit_id,
            "alert_type": chronic_error["anomaly_type"].upper(),
            "severity": chronic_error["severity"],
            "message": f"Generator {orig_name} (Plant {plant_id}, Unit {unit_id}): {chronic_error['description']}",
            "details": {
                "start_date": str(chronic_error["start_date"]),
                "end_date": str(chronic_error["end_date"]),
                "duration_days": chronic_error["duration_days"],
                "avg_forecast_ratio": chronic_error["avg_forecast_ratio"],
                "avg_actual_mw": chronic_error["avg_actual_mw"],
                "avg_forecast_mw": chronic_error["avg_forecast_mw"],
            },
            "recommendations": self._generate_chronic_error_recommendations(
                chronic_error
            ),
        }

    def _generate_chronic_error_recommendations(self, chronic_error: dict) -> List[str]:
        """Generate recommendations for chronic forecast errors."""
        recommendations = []

        if (
            chronic_error["anomaly_type"]
            == ForecastAnomalyType.CHRONIC_OVERFORECASTING.value
        ):
            recommendations.extend(
                [
                    "Review dispatch model parameters for over-aggressive forecasting",
                    "Check if operational constraints are properly modeled",
                    "Analyze market conditions during over-forecast periods",
                    "Consider adjusting forecast model to reduce optimistic bias",
                ]
            )
        elif (
            chronic_error["anomaly_type"]
            == ForecastAnomalyType.CHRONIC_UNDERFORECASTING.value
        ):
            recommendations.extend(
                [
                    "Review if generator capacity limits are correctly modeled",
                    "Check for maintenance schedules affecting availability",
                    "Analyze forced outage rates and their impact on forecasts",
                    "Consider updating forecast model with recent performance data",
                ]
            )

        if chronic_error["duration_days"] >= 14:
            recommendations.append(
                "URGENT: Pattern persisted for 2+ weeks - immediate model review required"
            )

        return recommendations

    def _create_pmax_discrepancy_alert(
        self,
        orig_name: str,
        main_name: str,
        plant_id: int,
        unit_id: str,
        row: pd.Series,
        resourceDB_pmax: float,
    ) -> dict:
        """Create an alert for Pmax discrepancy between reflow and ResourceDB."""
        pmax_actual = row.get("P_MAX_ACTUAL", "N/A")
        pmax_forecast = row.get("P_MAX_FORECAST", "N/A")
<<<<<<< HEAD
        discrepancy_pct = row.get("pmax_discrepancy_percentage", 0)
        discrepancy_mw = row.get("pmax_discrepancy_mw", 0)
=======
        discrepancy_pct = row.get("large_pmax_diff_resource_reflow_percentage", 0)
        discrepancy_mw = row.get("large_pmax_diff_resource_reflow_mw", 0)
>>>>>>> 9d93af5a

        # Determine severity based on discrepancy percentage
        config = self.config.ANOMALY_DETECTION["pmax_discrepancy_detection"]
        if discrepancy_pct >= config["alert_threshold"]:
            severity = "high"
        else:
            severity = "medium"

        return {
            "timestamp": datetime.now().isoformat(),
            ## Enhanced ## - Complete generator identification
            "generator": orig_name,
            "main_name": main_name,
            "plant_id": plant_id,
            "unit_id": unit_id,
            "alert_type": "PMAX_DISCREPANCY",
            "severity": severity,
            "message": f"Generator {orig_name} (Plant {plant_id}, Unit {unit_id}): "
            f"Pmax discrepancy detected - {discrepancy_pct:.1f}% difference "
<<<<<<< HEAD
            f"({discrepancy_mw:.1f} MW) between reflow ({pmax_actual} MW) and ResourceDB ({pmax_forecast} MW)",
=======
            f"({discrepancy_mw:.1f} MW) between reflow ({pmax_actual} MW) and ResourceDB ({resourceDB_pmax} MW)",
>>>>>>> 9d93af5a
            "details": {
                "pmax_reflow": pmax_actual,
                "pmax_resourcedb": resourceDB_pmax,
                "discrepancy_mw": discrepancy_mw,
                "discrepancy_percentage": discrepancy_pct,
                "threshold_percentage": config["percentage_threshold"],
            },
            "recommendations": self._generate_pmax_discrepancy_recommendations(
                discrepancy_pct
            ),
        }

    def _generate_pmax_discrepancy_recommendations(
        self, discrepancy_pct: float
    ) -> List[str]:
        """Generate recommendations for Pmax discrepancy issues."""
        recommendations = [
            "Investigate data synchronization between reflow and ResourceDB systems",
            "Verify which Pmax value is more accurate for operational planning",
            "Check for recent capacity changes or unit modifications",
            "Review generator registration data with market operator",
        ]

        if discrepancy_pct >= 10.0:
            recommendations.insert(
                0, "URGENT: Large capacity discrepancy requires immediate investigation"
            )
            recommendations.append(
                "Consider temporary manual verification of generator capacity"
            )

        return recommendations

    def _classify_performance(
        self, rmse: float, r_squared: float, generator_capacity: float
    ) -> ForecastPerformance:
        """Classify generator forecast performance using capacity-relative thresholds."""
        thresholds = self.config.ANOMALY_DETECTION["performance_thresholds"]

        # Handle cases where capacity is unknown or zero
        if generator_capacity is None or generator_capacity <= 0:
            # Fall back to absolute thresholds for unknown capacity
            absolute_thresholds = {
                "excellent": 5.0,
                "good": 15.0,
                "fair": 30.0,
                "poor": 50.0,
                "critical": float("inf"),
            }
            for perf_level, criteria in thresholds.items():
                if (
                    rmse <= absolute_thresholds[perf_level]
                    and r_squared >= criteria["r2_min"]
                ):
                    return ForecastPerformance(perf_level)
        else:
            # Use percentage-based thresholds
            for perf_level, criteria in thresholds.items():
                rmse_threshold = (criteria["rmse_pct_max"] / 100.0) * generator_capacity
                if rmse <= rmse_threshold and r_squared >= criteria["r2_min"]:
                    return ForecastPerformance(perf_level)

        return ForecastPerformance.CRITICAL

    def _determine_alert_severity(
        self, rmse_zscore: float, mae_zscore: float, performance: ForecastPerformance
    ) -> AlertSeverity:
        """Determine alert severity based on metrics."""
        if performance == ForecastPerformance.CRITICAL or rmse_zscore > 3.0:
            return AlertSeverity.CRITICAL
        elif performance == ForecastPerformance.POOR or rmse_zscore > 2.5:
            return AlertSeverity.HIGH
        elif performance == ForecastPerformance.FAIR or rmse_zscore > 2.0:
            return AlertSeverity.MEDIUM
        else:
            return AlertSeverity.LOW

    def _create_alert(self, row: pd.Series, anomaly_record: dict) -> dict:
        """Create an alert for poor performing generator."""
        return {
            "timestamp": datetime.now().isoformat(),
            "generator": row["name"],
            "alert_type": "POOR_FORECAST_PERFORMANCE",
            "severity": anomaly_record["alert_severity"],
            "message": f"Generator {row['name']} shows poor forecast performance: "
            f"RMSE={anomaly_record['rmse']:.2f} (Z-score: {anomaly_record['rmse_zscore']:.2f}), "
            f"R²={anomaly_record['r_squared']:.3f}",
            "metrics": {
                "rmse": anomaly_record["rmse"],
                "mae": anomaly_record["mae"],
                "r_squared": anomaly_record["r_squared"],
                "rmse_zscore": anomaly_record["rmse_zscore"],
            },
            "recommendations": self._generate_recommendations(anomaly_record),
        }

    def _generate_recommendations(self, anomaly_record: dict) -> List[str]:
        """Generate recommendations for improving forecast performance."""
        recommendations = []

        if anomaly_record["rmse"] > 50:
            recommendations.append("Consider reviewing forecast model parameters")

        if anomaly_record["r_squared"] < 0.5:
            recommendations.append("Investigate systematic forecast bias")

        if anomaly_record["rmse_zscore"] > 3:
            recommendations.append("Prioritize for immediate model retraining")

        recommendations.append("Compare with similar generators in same zone")
        recommendations.append("Analyze correlation with market conditions")

        return recommendations


class GeneratorAnalyzer:
    """Main class for generator forecast analysis."""

    def __init__(self, debug_mode=False):
        self.debug_mode = debug_mode
        # Initialize critical attributes first to prevent AttributeError
        self.generators = pd.DataFrame()  # Safety fallback

        self.config = Config()
        self.api_client = APIClient()
        self.data_processor = DataProcessor()
        self.metrics_calc = MetricsCalculator()
        self.anomaly_detector = AnomalyDetector()

        # ## Fixed ## - Only initialize bid analyzer if enabled
        self.bid_analyzer = None
        if self.config.BID_ANALYSIS["enable_bid_integration"]:
            print("Bid analysis enabled - initializing BidAnalyzer")
            self.bid_analyzer = BidAnalyzer(self.api_client)
        else:
            print("Bid analysis disabled - skipping bid correlation analysis")

        # Better date handling
        self.six_months_ago = pd.Timestamp.now(tz="UTC") - pd.DateOffset(
            months=self.config.MONTHS_BACK
        )
        self.six_weeks_ago = pd.Timestamp.now(tz="UTC") - pd.DateOffset(
            weeks=self.config.WEEKS_BACK
        )
        self.today_date_str = datetime.now().strftime("%Y-%m-%d")

        # Complete initialization
        self._post_init()

    def _debug_print(self, message: str):
        """Print debug message only if debug mode is enabled."""
        if self.debug_mode:
            print(message)

    def _post_init(self):
        """Complete the initialization after _debug_print is defined."""
        self.market_config = self.config.get_current_config()

        ## Added ## - Initialize ResourceDB for complete generator identification FIRST
        self.resource_db = {}
        if self.config.RESOURCEDB_INTEGRATION["enable_resourcedb"]:
            try:
                print("Loading ResourceDB...")
                self._load_resource_db()
                print("ResourceDB loaded successfully")
            except Exception as e:
                print(f"Error loading ResourceDB: {e}")
                import traceback

                traceback.print_exc()

        # Initialize data
        try:
            print("Attempting to initialize data...")
            self._initialize_data()  # There is a bug in creating the self.generators data. The resourceDB file is not used due to name conventions.
            print(
                f"Data initialization completed. Generators loaded: {hasattr(self, 'generators') and len(getattr(self, 'generators', []))}"
            )
            if hasattr(self, "generators") and len(self.generators) == 0:
                print(
                    "⚠️  Warning: 0 generators loaded - this might indicate a data loading issue"
                )
        except Exception as e:
            print(f"Error during data initialization: {e}")
            import traceback

            traceback.print_exc()
            # Set a default to prevent attribute errors
            self.generators = pd.DataFrame()

        # Initialize population statistics for anomaly detection
        self.population_stats = {}

        # Initialize result storage
        self.final_results = None
        self.final_anomalies = None
        self.final_alerts = None
        self.final_summary = None

        if self.config.BID_VALIDATION.get("enable_bid_validation", False):
            from bid_validation_integration import add_bid_validation_to_analyzer

            add_bid_validation_to_analyzer(self)
            print("Bid validation enabled")
        else:
            print("Bid validation disabled")

    def _load_resource_db(self):
        """Load ResourceDB data for complete generator identification."""
        try:
            from google.cloud import storage
            import json

            # Check if ResourceDB is actually enabled and configured
            if not self.config.RESOURCEDB_INTEGRATION.get("enable_resourcedb", False):
                print("ResourceDB integration disabled")
                return

            bucket_name = self.config.RESOURCEDB_INTEGRATION["bucket_name"]
            file_path = self.config.RESOURCEDB_INTEGRATION["file_paths"][
                self.config.MARKET
            ]

            # Initialize the GCS client
            client = storage.Client()
            bucket = client.bucket(bucket_name)
            blob = bucket.blob(file_path)

            # Download and parse ResourceDB
            json_data = blob.download_as_text()
            resource_list = json.loads(json_data)

            # Convert to dict for easier lookup
            self.resource_db = {resource["uid"]: resource for resource in resource_list}

            print(f"Loaded ResourceDB with {len(self.resource_db)} resources")

        except ImportError:
            print("Warning: google-cloud-storage not installed - ResourceDB disabled")
            self.resource_db = {}
        except Exception as e:
            print(f"Warning: Could not load ResourceDB: {e}")
            print("Generator identification will use basic naming only")
            self.resource_db = {}

    ## Added ## - Enhanced generator identification
    def _get_generator_identifiers(self, orig_name: str, main_name: str) -> dict:
        """Get complete generator identification including plant_id and unit_id."""
        identifiers = {
            "orig_name": orig_name,
            "main_name": main_name,
            "plant_id": None,
            "unit_id": None,
            "generator_units": [],
        }

        # Try to find in ResourceDB
        if orig_name in self.resource_db:
            resource = self.resource_db[orig_name]

            # Extract plant_id and unit_id from generators
            if "generators" in resource and len(resource["generators"]) > 0:
                # Get plant_id from first generator (should be same for all units)
                first_gen = resource["generators"][0]
                if "eia_uid" in first_gen and "eia_id" in first_gen["eia_uid"]:
                    identifiers["plant_id"] = first_gen["eia_uid"]["eia_id"]

                # Collect all unit_ids
                units = []
                for gen in resource["generators"]:
                    if "eia_uid" in gen and "unit_id" in gen["eia_uid"]:
                        unit_info = {
                            "unit_id": gen["eia_uid"]["unit_id"],
                            "plant_id": gen["eia_uid"].get(
                                "eia_id", identifiers["plant_id"]
                            ),
                        }
                        units.append(unit_info)

                identifiers["generator_units"] = units

                # For single unit, set primary unit_id
                if len(units) == 1:
                    identifiers["unit_id"] = units[0]["unit_id"]
                elif len(units) > 1:
                    # For multi-unit, use first unit as primary but keep all
                    identifiers["unit_id"] = units[0]["unit_id"]

        return identifiers

    def _enhance_all_generators_with_identifiers(
        self, all_generators_df: pd.DataFrame
    ) -> pd.DataFrame:
        """Enhance all_generators DataFrame with plant_id and unit_id information."""
        print("Enhancing all_generators data with plant_id and unit_id information...")

        # Add new columns for identifiers if they don't exist
        if "plant_id" not in all_generators_df.columns:
            all_generators_df["plant_id"] = None
        if "unit_id" not in all_generators_df.columns:
            all_generators_df["unit_id"] = None
        if "total_units" not in all_generators_df.columns:
            all_generators_df["total_units"] = 1
        if "multi_unit" not in all_generators_df.columns:
            all_generators_df["multi_unit"] = False
        if "unit_details" not in all_generators_df.columns:
            all_generators_df["unit_details"] = None

        # Convert columns to object type to handle mixed data types
        all_generators_df["plant_id"] = all_generators_df["plant_id"].astype("object")
        all_generators_df["unit_id"] = all_generators_df["unit_id"].astype("object")
        all_generators_df["unit_details"] = all_generators_df["unit_details"].astype(
            "object"
        )

        # Track enhancement statistics
        enhanced_count = 0
        multi_unit_count = 0
        fallback_count = 0

        for idx, row in all_generators_df.iterrows():
            generator_uid = row["uid"]

            # Try ResourceDB matching first
            resourcedb_match = False
            if generator_uid in self.resource_db:
                resource = self.resource_db[generator_uid]
                generators = resource.get("generators", [])

                if len(generators) > 0:
                    enhanced_count += 1
                    resourcedb_match = True

                    # Get plant_id from first generator (should be same for all units)
                    first_gen = generators[0]
                    if "eia_uid" in first_gen and "eia_id" in first_gen["eia_uid"]:
                        all_generators_df.at[idx, "plant_id"] = first_gen["eia_uid"][
                            "eia_id"
                        ]

                    # Collect all unit information
                    units_info = []
                    for gen in generators:
                        if "eia_uid" in gen and "unit_id" in gen["eia_uid"]:
                            unit_info = {
                                "unit_id": gen["eia_uid"]["unit_id"],
                                "plant_id": gen["eia_uid"].get(
                                    "eia_id", all_generators_df.at[idx, "plant_id"]
                                ),
                            }
                            units_info.append(unit_info)

                    # Set unit information
                    all_generators_df.at[idx, "total_units"] = len(units_info)

                    if len(units_info) == 1:
                        # Single unit
                        all_generators_df.at[idx, "unit_id"] = units_info[0]["unit_id"]
                        all_generators_df.at[idx, "multi_unit"] = False
                    elif len(units_info) > 1:
                        # Multi-unit resource
                        multi_unit_count += 1
                        all_generators_df.at[idx, "unit_id"] = (
                            f"MULTI_{len(units_info)}_UNITS"
                        )
                        all_generators_df.at[idx, "multi_unit"] = True
                        all_generators_df.at[idx, "unit_details"] = str(units_info)

            # If ResourceDB matching failed, try label-based extraction
            if not resourcedb_match:
                fallback_count += 1
                label = row.get("label", "")
                extracted_info = self._extract_plant_unit_info_from_label(
                    label, generator_uid
                )

                if extracted_info["plant_id"]:
                    all_generators_df.at[idx, "plant_id"] = extracted_info["plant_id"]
                if extracted_info["unit_id"]:
                    all_generators_df.at[idx, "unit_id"] = extracted_info["unit_id"]
                if extracted_info["total_units"]:
                    all_generators_df.at[idx, "total_units"] = extracted_info[
                        "total_units"
                    ]
                if extracted_info["multi_unit"]:
                    all_generators_df.at[idx, "multi_unit"] = extracted_info[
                        "multi_unit"
                    ]
                    multi_unit_count += 1
                if extracted_info["unit_details"]:
                    all_generators_df.at[idx, "unit_details"] = extracted_info[
                        "unit_details"
                    ]

        print(
            f"Enhanced {enhanced_count}/{len(all_generators_df)} generators with ResourceDB information"
        )
        print(
            f"Enhanced {fallback_count}/{len(all_generators_df)} generators with label-based extraction"
        )
        print(f"Found {multi_unit_count} multi-unit resources")

        # Filter out retired generators
        original_count = len(all_generators_df)
        active_mask = ~all_generators_df["uid"].apply(self._is_generator_retired)
        all_generators_df = all_generators_df[active_mask].copy()
        retired_count = original_count - len(all_generators_df)

        if retired_count > 0:
            print(
                f"Filtered out {retired_count} retired generators from all_generators ({retired_count/original_count*100:.1f}% of total)"
            )

        # Reorder columns to put identifiers near the beginning
        cols = list(all_generators_df.columns)
        # Move identifier columns after uid
        identifier_cols = ["plant_id", "unit_id", "total_units", "multi_unit"]
        other_cols = [col for col in cols if col not in identifier_cols + ["uid"]]
        new_order = ["uid"] + identifier_cols + other_cols

        return all_generators_df[new_order]

    def _extract_plant_unit_info_from_label(self, label, uid):
        """Extract plant/unit information from generator label as fallback method."""
        import re

        result = {
            "plant_id": None,
            "unit_id": None,
            "total_units": 1,
            "multi_unit": False,
            "unit_details": None,
        }

        if not label or pd.isna(label):
            return result

        # Pattern 1: Extract units in parentheses like "Plant Name (1, 2, 3)"
        unit_pattern = r"\(([^)]+)\)"
        unit_matches = re.findall(unit_pattern, label)

        if unit_matches:
            # Get the last parenthetical (most likely to be units)
            unit_info = unit_matches[-1]

            # Parse unit information
            units = self._parse_unit_info(unit_info)
            if units:
                result["total_units"] = len(units)
                result["multi_unit"] = len(units) > 1

                if len(units) == 1:
                    result["unit_id"] = units[0]
                else:
                    result["unit_id"] = f"MULTI_{len(units)}_UNITS"
                    result["unit_details"] = str(units)

        # Pattern 2: Try to extract plant ID from UID if it looks like it contains numeric plant info
        plant_id = self._extract_plant_id_from_uid(uid)
        if plant_id:
            result["plant_id"] = plant_id

        return result

    def _parse_unit_info(self, unit_str):
        """Parse unit information from string like '1, 2, 3' or 'CT1, CT2, ST1'."""
        import re

        if not unit_str:
            return []

        # Split by commas and clean up
        parts = [part.strip() for part in unit_str.split(",")]
        units = []

        for part in parts:
            # Remove common prefixes but keep the unit identifier
            unit = part.strip()

            # Handle different unit naming patterns
            if re.match(r"^[A-Z]*\d+$", unit):  # Like CT1, ST2, or just 1, 2
                units.append(unit)
            elif re.match(r"^\d+$", unit):  # Just numbers like 1, 2, 3
                units.append(unit)
            elif len(unit) > 0:  # Any other non-empty string
                units.append(unit)

        return units

    def _extract_plant_id_from_uid(self, uid):
        """Try to extract plant ID from UID patterns."""
        import re

        if not uid:
            return None

        # Pattern: UIDs starting with numbers might contain plant info
        numeric_match = re.match(r"^(\d+)", uid)
        if numeric_match:
            return numeric_match.group(1)

        # Pattern: Look for embedded numbers that might be plant IDs
        numbers = re.findall(r"\d+", uid)
        if numbers and len(numbers[0]) >= 2:  # Plant IDs are usually 2+ digits
            return numbers[0]

        return None

        print(
            f"Enhanced {enhanced_count}/{len(all_generators_df)} generators with identifier information"
        )
        print(f"Found {multi_unit_count} multi-unit resources")

        # Reorder columns to put identifiers near the beginning
        cols = list(all_generators_df.columns)
        # Move identifier columns after uid
        identifier_cols = ["plant_id", "unit_id", "total_units", "multi_unit"]
        other_cols = [col for col in cols if col not in identifier_cols + ["uid"]]
        new_order = ["uid"] + identifier_cols + other_cols

        return all_generators_df[new_order]

    def _initialize_data(self):
        """Initialize required data sources."""
        print("Initializing data sources...")

        # Get case information
        self.this_case = self._get_latest_case()

        # Load generators data
        self.generators = self._load_generators()

        # # MS adds this for debug
        # self.generators = self.generators[self.generators.name.str.contains("JORDAN")]

        # Load supporting data
        if self.config.GO_TO_GCLOUD:
            self.all_generators = self.api_client.get_dataframe(
                f"/{self.config.MARKET}/cluster_generations.csv"
            )

            # # MS adds this for debug
            # self.all_generators = self.all_generators[
            #     self.all_generators.uid.str.contains("JORDAN")
            # ]

            # MS closes these lines:forecast_info["pmax"]
            # if self.all_generators is not None:
            #     # Enhance all_generators with plant_id and unit_id information
            #     self.all_generators = self._enhance_all_generators_with_identifiers(
            #         self.all_generators
            #     )
            #     self.all_generators.to_csv(
            #         f"all_generators_{self.config.MARKET}.csv", index=False
            #     )
        else:
            self.all_generators = pd.read_csv(
                f"all_generators_{self.config.MARKET}.csv"
            )

        # Load generator names for validation
        if self.config.CHECK_EXISTENCE_OF_GENERATOR_IN_OUR_LIST:
            self._load_generator_names()

    def _get_latest_case(self) -> str:
        """Get the latest case for the market."""
        cases_df = self.api_client.get_data_from_full_url(
            f"https://api1.marginalunit.com/reflow/{self.market_config['collection']}/cases"
        )
        return cases_df.values[-1][0]

    def _load_generators(self) -> pd.DataFrame:
        """Load generators data and filter out retired generators."""
        if self.config.GO_TO_GCLOUD:
            generators = self.api_client.get_data_from_full_url(
                f"https://api1.marginalunit.com/reflow/{self.market_config['collection']}/{self.this_case}/generators"
            )
            if generators is not None:
                generators.to_csv(
                    f"generators_from_reflow_{self.config.MARKET}.csv", index=False
                )
                # OPTIMIZED: Enhanced filtering for better performance
                generators = self._filter_active_generators_optimized(generators)
            return generators
        else:
            generators = pd.read_csv(f"generators_from_reflow_{self.config.MARKET}.csv")
            # OPTIMIZED: Enhanced filtering for better performance
            return self._filter_active_generators_optimized(generators)

    def _is_generator_retired(self, generator_name: str) -> bool:
        """Check if a generator has been retired (end_date is in the past)."""
        try:
            if generator_name in self.resource_db:
                end_date = self.resource_db[generator_name].get("end_date")
                if end_date is not None:
                    # from datetime import datetime, date

                    # Parse the end_date string (format: YYYY-MM-DD)
                    retirement_date = datetime.strptime(end_date, "%Y-%m-%d").date()
                    today = date.today()
                    return retirement_date < today
        except Exception as e:
            # If there's any error parsing the date, assume not retired
            pass
        return False

    def _filter_active_generators(self, generators_df: pd.DataFrame) -> pd.DataFrame:
        """Filter out retired generators from the generators DataFrame."""
        if generators_df is None or len(generators_df) == 0:
            return generators_df

        original_count = len(generators_df)

        # Filter out retired generators
        active_mask = ~generators_df["name"].apply(self._is_generator_retired)
        filtered_generators = generators_df[active_mask].copy()

        retired_count = original_count - len(filtered_generators)
        if retired_count > 0:
            print(
                f"Filtered out {retired_count} retired generators ({retired_count/original_count*100:.1f}% of total)"
            )
            print(f"Analyzing {len(filtered_generators)} active generators")

        return filtered_generators

    def _filter_active_generators_optimized(
        self, generators_df: pd.DataFrame
    ) -> pd.DataFrame:
        """OPTIMIZED: Enhanced generator filtering to skip inactive/problematic generators."""
        if generators_df is None or len(generators_df) == 0:
            return generators_df

        original_count = len(generators_df)
        print(f"🚀 OPTIMIZED FILTERING: Original generator count: {original_count}")

        # Start with existing retirement filtering
        active_mask = ~generators_df["name"].apply(self._is_generator_retired)
        filtered_generators = generators_df[active_mask].copy()

        # OPTIMIZATION 1: Filter out very low capacity generators (likely test/inactive)
        if "pmax" in filtered_generators.columns:
            capacity_mask = (
                filtered_generators["pmax"] > self.config.MIN_CAPACITY_MW_FOR_REPORTS
            )  # Skip generators below threshold
            before_capacity = len(filtered_generators)
            filtered_generators = filtered_generators[capacity_mask]
            capacity_filtered = before_capacity - len(filtered_generators)
            if capacity_filtered > 0:
                print(
                    f"   ⚡ Filtered out {capacity_filtered} low-capacity generators (< {self.config.MIN_CAPACITY_MW_FOR_REPORTS} MW)"
                )

        # OPTIMIZATION 2: Filter out generators with problematic names
        problem_patterns = [
            "TEST",
            "RETIRED",
            "OLD",
            "DUMMY",
            "INACTIVE",
            "DECOMMISSION",
        ]
        name_mask = ~filtered_generators["name"].str.contains(
            "|".join(problem_patterns), case=False, na=False
        )
        before_name = len(filtered_generators)
        filtered_generators = filtered_generators[name_mask]
        name_filtered = before_name - len(filtered_generators)
        if name_filtered > 0:
            print(
                f"   🏷️  Filtered out {name_filtered} generators with problematic names"
            )

        # OPTIMIZATION 3: Remove duplicates if any
        before_dup = len(filtered_generators)
        filtered_generators = filtered_generators.drop_duplicates(subset=["name"])
        dup_filtered = before_dup - len(filtered_generators)
        if dup_filtered > 0:
            print(f"   🔄 Removed {dup_filtered} duplicate generators")

        total_filtered = original_count - len(filtered_generators)
        efficiency_gain = (total_filtered / original_count) * 100

        # DEBUG SAMPLING: If not full production run, sample 10% for faster testing
        # if not FULL_PRODUCTION_RUN:
        #     import random
        #     full_count = len(filtered_generators)
        #     sample_size = max(1, int(full_count * 0.1))  # At least 1 generator, up to 10%

        #     # Set seed for reproducible testing
        #     random.seed(42)
        #     sampled_generators = filtered_generators.sample(n=sample_size, random_state=42)

        #     print(f"🔧 DEBUG MODE ENABLED:")
        #     print(f"   - Full filtered dataset: {full_count} generators")
        #     print(f"   - Debug sample (10%): {len(sampled_generators)} generators")
        #     print(f"   - Expected time reduction: ~90%")
        #     print(f"   - Sampled generators: {', '.join(sampled_generators['name'].head(5).tolist())}{'...' if len(sampled_generators) > 5 else ''}")

        #     filtered_generators = sampled_generators

        # if FULL_PRODUCTION_RUN:
        print(f"✅ OPTIMIZATION COMPLETE (FULL PRODUCTION):")
        # else:
        #     print(f"✅ OPTIMIZATION COMPLETE (DEBUG MODE):")
        print(f"   - Original: {original_count} generators")
        print(f"   - Processing: {len(filtered_generators)} generators")
        # if FULL_PRODUCTION_RUN:
        print(
            f"   - Filtered out: {total_filtered} generators ({efficiency_gain:.1f}%)"
        )
        print(f"   - Expected runtime reduction: ~{efficiency_gain:.1f}%")
        # else:
        #     total_reduction = ((original_count - len(filtered_generators)) / original_count) * 100
        #     print(f"   - Total reduction: {original_count - len(filtered_generators)} generators ({total_reduction:.1f}%)")
        #     print(f"   - Expected runtime reduction: ~{total_reduction:.1f}%")

        return filtered_generators

    def create_comprehensive_ranking(
        self, all_results_df: pd.DataFrame
    ) -> pd.DataFrame:
        """Create comprehensive generator ranking."""
        if len(all_results_df) == 0:
            return pd.DataFrame()

        # Calculate performance score (0-100, higher = better)
        # Based solely on inverted RMSE percentage (lower RMSE = higher score)
        all_results_df["performance_score"] = (
            100 - all_results_df["rmse_percentage_of_capacity"].fillna(50).clip(0, 100)
        ).clip(0, 100)

        # Debug output for performance score calculation
        if len(all_results_df) > 0:
            self._debug_print(f"\nDEBUG: Performance Score Calculation Summary:")
            self._debug_print(f"  - Total generators processed: {len(all_results_df)}")
            sample_gen = all_results_df.iloc[0]
            self._debug_print(
                f"  - Sample generator: {sample_gen.get('name', 'Unknown')}"
            )
            self._debug_print(
                f"    * RMSE: {sample_gen.get('RMSE_over_generation', 'N/A'):.2f}"
            )
            self._debug_print(
                f"    * Capacity: {sample_gen.get('generator_capacity_mw', 'N/A'):.2f} MW"
            )
            self._debug_print(
                f"    * RMSE/Capacity %: {sample_gen.get('rmse_percentage_of_capacity', 'N/A'):.2f}%"
            )
            self._debug_print(
                f"    * Performance Score: {sample_gen.get('performance_score', 'N/A'):.2f}/100"
            )
            self._debug_print(
                f"    * Score Formula: 100 - RMSE% = 100 - {sample_gen.get('rmse_percentage_of_capacity', 'N/A'):.2f} = {sample_gen.get('performance_score', 'N/A'):.2f}"
            )

        # Rank generators (1 = best)
        all_results_df["overall_rank"] = all_results_df["performance_score"].rank(
            ascending=False
        )

        return all_results_df.sort_values("overall_rank")

    def _load_generator_names(self):
        """Load generator names for validation."""
        if self.config.GO_TO_GCLOUD:
            url = f"https://api1.marginalunit.com/pr-forecast/{self.market_config['run_version']}/generators"
            self.names_all_generators = self.api_client.get_data_from_full_url(url)
            if self.names_all_generators is not None:
                self.names_all_generators.to_csv(
                    f"names_all_generators_{self.config.MARKET}.csv", index=False
                )
        else:
            self.names_all_generators = pd.read_csv(
                f"names_all_generators_{self.config.MARKET}.csv"
            )

    ## Fixed ## - Ensure column consistency
    def _create_empty_dataframes(self) -> Tuple[pd.DataFrame, pd.DataFrame]:
        """Create empty dataframes with proper structure including all identifiers."""
        df_columns = [
            "generator_uid",
            "timestamp",
            "actual_pg",
            "fcst_pg",
            "zone_uid",
            "fuel_type",
            "unit_id",
            "pmin_Actual",
            "pmin_Forecast",
            "pmax_Actual",
            "pmax_Forecast",
            "name",
            ## Added ## - Complete generator identification
            "orig_name",
            "main_name",
            "plant_id",
            "must_run",
            "%_running",
            "num_running_hours",
        ]

        results_columns = [
            "generated_uid",
            "name",
            "orig_name",
            "main_name",
            "plant_id",
            "unit_id",
            "fuel_type",
            "zone_uid",
            "RMSE_over_generation",
            "MAE_over_generation",
            "num_hrs_fcst_above_actual_both_non_zero",
            "num_hrs_actual_above_fcst_both_non_zero",
            "total_overgeneration",
            "TP",
            "TN",
            "FP",
            "FN",
            "MAX_GENERATION_ERROR",
            "MIN_GENERATION_ERROR",
            "R_SQUARED",
            "%_running",
            "num_running_hours",
            "HISTORIC_IS_ZERO",
            "FORECAST_IS_ZERO",
            "P_MAX_ACTUAL",
            "P_MAX_FORECAST",
            ## Added ## - Pmax discrepancy validation
<<<<<<< HEAD
            "pmax_discrepancy_mw",
            "pmax_discrepancy_percentage",
            "pmax_discrepancy_flag",
=======
            "large_pmax_diff_resource_reflow_mw",
            "large_pmax_diff_resource_reflow_percentage",
            "large_pmax_diff_resource_reflow_flag",
>>>>>>> 9d93af5a
            # Enhanced metrics
            "generator_capacity_mw",
            "rmse_percentage_of_capacity",
            "consistency_score",
            "volatility_score",
            "trend_direction",
            "trend_slope",
            "performance_classification",
            "alert_severity",
            "bid_forecast_correlation",
            ## Added ## - Multi-unit information
            "total_units",
            "unit_details",
        ]

        return (pd.DataFrame(columns=df_columns), pd.DataFrame(columns=results_columns))

    def _analyze_must_run_status(
        self, actual_generation: pd.DataFrame
    ) -> Tuple[bool, float, int]:
        """Analyze if generator should be classified as must-run."""
        if len(actual_generation) == 0:
            return False, -1, -1

        running_data = actual_generation[
            (actual_generation["status"] == True)
            & (actual_generation["case_converted"] > self.six_months_ago)
        ]

        if len(running_data) == 0:
            return False, -1, -1

        pg_when_running = running_data["pg"].values
        total_rows = len(
            actual_generation[actual_generation["case_converted"] > self.six_months_ago]
        )

        num_zero = sum(pg_when_running == 0)
        num_nonzero = sum(pg_when_running != 0)

        if (num_nonzero + num_zero) > 0 and num_nonzero > 10 * num_zero:
            percent_running = num_nonzero / (num_nonzero + num_zero)
            if (num_nonzero / total_rows) > 0.9 and percent_running > 0.9:
                return True, percent_running, num_nonzero

        return (
            False,
            (
                num_nonzero / (num_nonzero + num_zero)
                if (num_nonzero + num_zero) > 0
                else -1
            ),
            num_nonzero,
        )

    def _validate_generator_exists(self, main_name: str) -> bool:
        """Validate that generator exists in our list."""
        if (
            not hasattr(self, "names_all_generators")
            or self.names_all_generators is None
        ):
            return True  # Skip validation if data not available
        matching_generators = self.names_all_generators[
            self.names_all_generators["name"].str.contains(main_name, na=False)
        ]
        return len(matching_generators) > 0

    def _fetch_actual_generation(self, name_encoded: str) -> Optional[pd.DataFrame]:
        """Fetch actual generation data for a generator."""
        url = f"https://api1.marginalunit.com/reflow/{self.market_config['collection']}/generator?name={name_encoded}"
        return self.api_client.get_data_from_full_url(url)

    def _fetch_forecast_data(
        self, name_encoded: str, actual_generation: pd.DataFrame
    ) -> Tuple[Optional[pd.DataFrame], Optional[pd.DataFrame]]:
        """Fetch forecast data for a generator."""
        latest_date = self.data_processor.extract_date_from_string(
            actual_generation.case.values[-1], self.config.MARKET
        )

        base_url = f"https://api1.marginalunit.com/pr-forecast/{self.market_config['run_version']}/generator"
        timezone_offset = self.market_config["timezone_offset"]

        # Fetch forecast timeseries
        forecast_url = f"{base_url}/lookahead_timeseries?uid={name_encoded}&as_of={latest_date}{timezone_offset}"
        forecast_data = self.api_client.get_data_from_full_url(forecast_url)

        # Fetch additional generator info
        info_url = f"{base_url}?days_prior=1&uid={name_encoded}&as_of={latest_date}{timezone_offset}"
        forecast_info = self.api_client.get_data_from_full_url(info_url)

        if self.config.MARKET == "miso":
            if (
                forecast_data is None
                or forecast_info is None
                or len(forecast_data) == 0
                or len(forecast_info) == 0
            ):
                return None, None
            # Add metadata to forecast data
            forecast_data["fuel"] = forecast_info["fuel"].values[0]
            forecast_data["pmin"] = forecast_data["generation"].min()
            forecast_data["pmax"] = forecast_data["generation"].max()
        elif self.config.MARKET == "spp":
            if forecast_data is None or len(forecast_data) == 0:
                return None, None
            # Add dummy values for SPP
            forecast_data["fuel"] = "DUMMY"
            forecast_data["pmin"] = "DUMMY"
            forecast_data["pmax"] = "DUMMY"

        return forecast_data, forecast_info

    def _process_forecast_timestamps(self, forecast_data: pd.DataFrame) -> pd.DataFrame:
        """Process forecast timestamps based on market type."""
        if self.config.MARKET == "miso":
            forecast_data["timestamp"] = pd.to_datetime(
                forecast_data["timestamp"]
            ).dt.tz_localize(None)
            forecast_data["timestamp"] = forecast_data["timestamp"].dt.tz_localize(
                "UTC"
            )
        elif self.config.MARKET == "spp":
            forecast_data["timestamp"] = forecast_data["timestamp"].apply(
                self.data_processor.convert_time
            )
            forecast_data["timestamp"] = pd.to_datetime(
                forecast_data["timestamp"], utc=True
            )

        return forecast_data

    def _merge_datasets(
        self,
        actual_generation: pd.DataFrame,
        forecast_data: pd.DataFrame,
        zone: str,
        main_name: str,
    ) -> Optional[pd.DataFrame]:
        """Merge actual and forecast datasets."""
        merged_df = pd.merge(
            actual_generation,
            forecast_data,
            left_on="case_converted",
            right_on="timestamp",
            how="inner",
        )

        if len(merged_df) == 0:
            return None

        # Select and rename columns
        merged_df = merged_df[
            [
                "timestamp",
                "name_x",
                "unit_id",
                "pg",
                "pmin_x",
                "pmin_y",
                "pmax_x",
                "pmax_y",
                "generation",
            ]
        ]

        merged_df.rename(
            columns={
                "generation": "fcst_pg",
                "name_x": "generator_uid",
                "pg": "actual_pg",
                "pmin_x": "pmin_Actual",
                "pmin_y": "pmin_Forecast",
                "pmax_x": "pmax_Actual",
                "pmax_y": "pmax_Forecast",
            },
            inplace=True,
        )

        # Add metadata
        merged_df["zone_uid"] = zone
        merged_df["name"] = main_name

        # Merge with generator metadata
        if hasattr(self, "all_generators") and self.all_generators is not None:
            merged_df = pd.merge(
                merged_df,
                self.all_generators[["uid", "label", "fuel_type"]],
                left_on="name",
                right_on="uid",
                how="left",
            )
            merged_df.drop(columns=["uid"], inplace=True)
        else:
            # Add default fuel_type if all_generators data not available
            merged_df["fuel_type"] = "UNKNOWN"

        # Reorganize columns
        column_order = [
            "generator_uid",
            "timestamp",
            "actual_pg",
            "fcst_pg",
            "zone_uid",
            "fuel_type",
            "unit_id",
            "pmin_Actual",
            "pmin_Forecast",
            "pmax_Actual",
            "pmax_Forecast",
            "name",
        ]
        merged_df = merged_df[column_order]

        return merged_df

    def _calculate_forecast_metrics(
        self, merged_df: pd.DataFrame, forecast_info: Optional[pd.DataFrame]
    ) -> dict:
        """Calculate comprehensive forecast accuracy metrics."""
        # Filter data to recent period
        recent_data = merged_df[
            merged_df["timestamp"] > self.six_weeks_ago
        ].sort_values("timestamp")

        if len(recent_data) == 0:
            return None

        actual_pg = recent_data["actual_pg"].values
        forecast_pg = recent_data["fcst_pg"].values

        # Basic flags
        historic_is_zero = np.all(actual_pg == 0)
        forecast_is_zero = np.all(forecast_pg == 0)

        # Error metrics
        max_error = self.metrics_calc.max_generation_error(actual_pg, forecast_pg)
        min_error = self.metrics_calc.min_generation_error(actual_pg, forecast_pg)
        rmse = np.sqrt(np.mean((forecast_pg - actual_pg) ** 2))
        mae = np.mean(np.abs(forecast_pg - actual_pg))

        # R-squared
        if forecast_is_zero or historic_is_zero:
            r_squared = 1
        else:
            r_squared = self.metrics_calc.r2_score(actual_pg, forecast_pg)

        # Classification metrics
        classification_metrics = self.metrics_calc.calculate_classification_metrics(
            actual_pg, forecast_pg
        )

        # Additional metrics
        both_nonzero = (actual_pg != 0) & (forecast_pg != 0)
        num_hrs_forecast_above = np.sum(both_nonzero & (forecast_pg > actual_pg))
        num_hrs_actual_above = np.sum(both_nonzero & (forecast_pg < actual_pg))
        total_overgeneration = np.sum(forecast_pg - actual_pg)

        ## Fixed ## - Get generator capacity for relative thresholds
        generator_capacity = None
        try:
            # Try to get capacity from pmax_Actual or pmax_Forecast
            capacity_actual = merged_df["pmax_Actual"].iloc[0]
            capacity_forecast = merged_df["pmax_Forecast"].iloc[0]

            if pd.notna(capacity_actual) and capacity_actual > 0:
                generator_capacity = float(capacity_actual)
            elif pd.notna(capacity_forecast) and capacity_forecast > 0:
                generator_capacity = float(capacity_forecast)
            else:
                # Fall back to max observed generation + 20% buffer
                max_actual = np.max(actual_pg)
                max_forecast = np.max(forecast_pg)
                generator_capacity = max(max_actual, max_forecast) * 1.2
        except:
            generator_capacity = None

        # Advanced anomaly detection metrics
        errors = forecast_pg - actual_pg
        consistency_score = self.metrics_calc.calculate_consistency_score(errors)
        volatility_score = self.metrics_calc.calculate_volatility_score(errors)
        trend_direction, trend_slope = self.metrics_calc.detect_trend(errors)

        ## Fixed ## - Performance classification with capacity
        performance = self.anomaly_detector._classify_performance(
            rmse, r_squared, generator_capacity
        )

        # Alert severity determination
        alert_severity = AlertSeverity.LOW

        return {
            "generated_uid": merged_df.generator_uid.iloc[0],
            "name": merged_df.name.iloc[0],
            "orig_name": merged_df.orig_name.iloc[0],
            "unit_id": merged_df.unit_id.iloc[0],
            "fuel_type": merged_df.fuel_type.iloc[0],
            "zone_uid": merged_df.zone_uid.iloc[0],
            "RMSE_over_generation": rmse,
            "MAE_over_generation": mae,
            "num_hrs_fcst_above_actual_both_non_zero": num_hrs_forecast_above,
            "num_hrs_actual_above_fcst_both_non_zero": num_hrs_actual_above,
            "total_overgeneration": total_overgeneration,
            **classification_metrics,
            "MAX_GENERATION_ERROR": max_error,
            "MIN_GENERATION_ERROR": min_error,
            "R_SQUARED": r_squared,
            "%_running": merged_df["%_running"].iloc[0],
            "num_running_hours": merged_df["num_running_hours"].iloc[0],
            "HISTORIC_IS_ZERO": historic_is_zero,
            "FORECAST_IS_ZERO": forecast_is_zero,
            "P_MAX_ACTUAL": merged_df.pmax_Actual.iloc[0],
            "P_MAX_FORECAST": merged_df.pmax_Forecast.iloc[0],
            ## Added ## - Pmax discrepancy metrics
            "pmax_discrepancy_mw": (
                merged_df.pmax_Actual.iloc[0] - merged_df.pmax_Forecast.iloc[0]
                if pd.notna(merged_df.pmax_Actual.iloc[0])
                and pd.notna(merged_df.pmax_Forecast.iloc[0])
                else None
            ),
            "pmax_discrepancy_percentage": (
                abs(merged_df.pmax_Actual.iloc[0] - merged_df.pmax_Forecast.iloc[0])
                / max(merged_df.pmax_Actual.iloc[0], merged_df.pmax_Forecast.iloc[0])
                * 100
                if pd.notna(merged_df.pmax_Actual.iloc[0])
                and pd.notna(merged_df.pmax_Forecast.iloc[0])
                and max(merged_df.pmax_Actual.iloc[0], merged_df.pmax_Forecast.iloc[0])
                > 0
                else None
            ),
            "pmax_discrepancy_flag": (
                abs(merged_df.pmax_Actual.iloc[0] - merged_df.pmax_Forecast.iloc[0])
                / max(merged_df.pmax_Actual.iloc[0], merged_df.pmax_Forecast.iloc[0])
                * 100
                > self.config.ANOMALY_DETECTION["pmax_discrepancy_detection"][
                    "percentage_threshold"
                ]
                if pd.notna(merged_df.pmax_Actual.iloc[0])
                and pd.notna(merged_df.pmax_Forecast.iloc[0])
                and max(merged_df.pmax_Actual.iloc[0], merged_df.pmax_Forecast.iloc[0])
                >= self.config.ANOMALY_DETECTION["pmax_discrepancy_detection"][
                    "min_capacity_for_check"
                ]
<<<<<<< HEAD
=======
                else False
            ),
            "large_pmax_diff_resource_reflow_percentage": (
                abs(
                    merged_df.pmax_Actual.iloc[0]
                    - self.resource_db[merged_df.orig_name.iloc[0]][
                        "physical_properties"
                    ]["pmax"]
                )
                / max(
                    merged_df.pmax_Actual.iloc[0],
                    self.resource_db[merged_df.orig_name.iloc[0]][
                        "physical_properties"
                    ]["pmax"],
                )
                * 100
                if pd.notna(merged_df.pmax_Actual.iloc[0])
                and pd.notna(
                    self.resource_db[merged_df.orig_name.iloc[0]][
                        "physical_properties"
                    ]["pmax"]
                )
                and max(
                    merged_df.pmax_Actual.iloc[0],
                    self.resource_db[merged_df.orig_name.iloc[0]][
                        "physical_properties"
                    ]["pmax"],
                )
                > 0
                else None
            ),
            "large_pmax_diff_resource_reflow_mw": (
                merged_df.pmax_Actual.iloc[0]
                - self.resource_db[merged_df.orig_name.iloc[0]]["physical_properties"][
                    "pmax"
                ]
                if pd.notna(merged_df.pmax_Actual.iloc[0])
                and pd.notna(
                    self.resource_db[merged_df.orig_name.iloc[0]][
                        "physical_properties"
                    ]["pmax"]
                )
                else None
            ),
            "large_pmax_diff_resource_reflow_flag": (
                abs(
                    merged_df.pmax_Actual.iloc[0]
                    - self.resource_db[merged_df.orig_name.iloc[0]][
                        "physical_properties"
                    ]["pmax"]
                )
                / max(
                    merged_df.pmax_Actual.iloc[0],
                    self.resource_db[merged_df.orig_name.iloc[0]][
                        "physical_properties"
                    ]["pmax"],
                )
                * 100
                > self.config.ANOMALY_DETECTION["pmax_discrepancy_detection"][
                    "percentage_threshold"
                ]
                if pd.notna(merged_df.pmax_Actual.iloc[0])
                and pd.notna(
                    self.resource_db[merged_df.orig_name.iloc[0]][
                        "physical_properties"
                    ]["pmax"]
                )
                and max(
                    merged_df.pmax_Actual.iloc[0],
                    self.resource_db[merged_df.orig_name.iloc[0]][
                        "physical_properties"
                    ]["pmax"],
                )
                >= self.config.ANOMALY_DETECTION["pmax_discrepancy_detection"][
                    "min_capacity_for_check"
                ]
>>>>>>> 9d93af5a
                else False
            ),
            ## Fixed ## - New capacity-based metrics
            "generator_capacity_mw": generator_capacity,
            "rmse_percentage_of_capacity": (
                (rmse / generator_capacity * 100)
                if generator_capacity and generator_capacity > 0
                else None
            ),
            # Enhanced metrics
            "consistency_score": consistency_score,
            "volatility_score": volatility_score,
            "trend_direction": trend_direction,
            "trend_slope": trend_slope,
            "performance_classification": performance.value,
            "alert_severity": alert_severity.value,
            "bid_forecast_correlation": None,  # Will be updated if bid analysis is enabled
        }

    ## Updated ## - Enhanced final reports with ranking
    def _generate_final_reports(
        self,
        all_results: List[pd.DataFrame],
        all_anomalies: List[pd.DataFrame],
        all_alerts: List[dict],
    ):
        """Generate comprehensive final reports including PDF analysis."""
        # Combine all results
        combined_results = (
            pd.concat(all_results, ignore_index=True) if all_results else pd.DataFrame()
        )
        combined_anomalies = (
            pd.concat(all_anomalies, ignore_index=True)
            if all_anomalies
            else pd.DataFrame()
        )

        ## Added ## - Create comprehensive ranking
        if len(combined_results) > 0:
            ranked_results = self.create_comprehensive_ranking(combined_results)
        else:
            ranked_results = combined_results

        # Generate performance summary
        performance_summary = self._generate_performance_summary(ranked_results)

        # Always display final summary regardless of save settings
        self._display_final_summary(
            ranked_results, combined_anomalies, all_alerts, performance_summary
        )

        ## Added ## - Generate comprehensive PDF report
        try:
            from performance_report_generator import PerformanceReportGenerator

            print("\n📄 GENERATING COMPREHENSIVE PDF REPORT...")
            report_generator = PerformanceReportGenerator(
                self.config, debug_mode=self.debug_mode
            )

            # Get bid validation results if available
            bid_validation_results = None
            if hasattr(self, "bid_validator") and hasattr(
                self.bid_validator, "final_results"
            ):
                bid_validation_results = self.bid_validator.final_results

            pdf_filename = report_generator.generate_comprehensive_report(
                results_df=ranked_results,
                anomalies_df=combined_anomalies,
                alerts=all_alerts,
                bid_validation_results=bid_validation_results,
                market=self.config.MARKET,
                resource_db=self.resource_db,  # Pass resource_db for Pmax lookup
            )
            print(f"📄 PDF Report generated: {pdf_filename}")

        except ImportError:
            print(
                "⚠️  Warning: matplotlib/seaborn not available - PDF report generation skipped"
            )
            print("   Install with: pip install matplotlib seaborn")
        except Exception as e:
            print(f"⚠️  Warning: PDF report generation failed: {e}")
            print("   CSV reports will still be generated normally")

        # Save comprehensive reports
        if self.config.SAVE_RESULTS:
            # Main summary report
            summary_filename = f"forecast_performance_summary_{self.config.MARKET}_{self.today_date_str}.csv"
            performance_summary.to_csv(summary_filename, index=False)

            ## Added ## - Save ranked results
            if len(ranked_results) > 0:
                ranked_filename = f"generator_forecast_ranked_{self.config.MARKET}_{self.today_date_str}.csv"
                ranked_results.to_csv(ranked_filename, index=False)

            # All anomalies report
            if len(combined_anomalies) > 0:
                all_anomalies_filename = f"generator_anomaly_alerts_{self.config.MARKET}_{self.today_date_str}.csv"
                combined_anomalies.to_csv(all_anomalies_filename, index=False)

            # Alerts report
            if all_alerts:
                alerts_df = pd.DataFrame(all_alerts)
                alerts_filename = (
                    f"forecast_alerts_{self.config.MARKET}_{self.today_date_str}.csv"
                )
                alerts_df.to_csv(alerts_filename, index=False)

                ## Added ## - Separate chronic error alerts
                chronic_alerts = [
                    alert for alert in all_alerts if "CHRONIC" in alert["alert_type"]
                ]
                chronic_filename = None  # Initialize
                if chronic_alerts:
                    chronic_alerts_df = pd.DataFrame(chronic_alerts)
                    chronic_filename = f"chronic_forecast_errors_{self.config.MARKET}_{self.today_date_str}.csv"
                    chronic_alerts_df.to_csv(chronic_filename, index=False)

            self._display_save_summary(
                summary_filename,
                ranked_filename if len(ranked_results) > 0 else None,
                all_anomalies_filename if len(combined_anomalies) > 0 else None,
                alerts_filename if all_alerts else None,
                chronic_filename if chronic_alerts else None,
            )

        if hasattr(self, "bid_validator"):
            from bid_validation_integration import (
                enhance_final_reports_with_bid_validation,
            )

            enhance_final_reports_with_bid_validation(
                self, all_results, all_anomalies, all_alerts
            )

    def _display_final_summary(
        self,
        ranked_results: pd.DataFrame,
        combined_anomalies: pd.DataFrame,
        all_alerts: List[dict],
        performance_summary: pd.DataFrame,
    ):
        """Display comprehensive final analysis summary."""
        print(f"\n" + "=" * 80)
        print(f"FINAL ANALYSIS SUMMARY - {self.config.MARKET.upper()} MARKET")
        print(f"Analysis Date: {self.today_date_str}")
        print(f"=" * 80)

        print(f"\n📊 OVERALL STATISTICS:")
        print(f"  • Total generators analyzed: {len(ranked_results)}")
        print(f"  • Anomalies detected: {len(combined_anomalies)}")
        print(f"  • Total alerts generated: {len(all_alerts)}")

        # Alert severity breakdown
        if all_alerts:
            high_severity = len(
                [a for a in all_alerts if a["severity"] in ["high", "critical"]]
            )
            critical_alerts = len(
                [a for a in all_alerts if a["severity"] == "critical"]
            )
            print(f"  • High-severity alerts: {high_severity}")
            print(f"  • Critical alerts: {critical_alerts}")

            # Chronic error reporting
            chronic_over = len(
                [a for a in all_alerts if a["alert_type"] == "CHRONIC_OVERFORECASTING"]
            )
            chronic_under = len(
                [a for a in all_alerts if a["alert_type"] == "CHRONIC_UNDERFORECASTING"]
            )
            if chronic_over > 0 or chronic_under > 0:
                print(f"\n⚠️  CHRONIC FORECAST ERRORS:")
                print(f"  • Chronic over-forecasting: {chronic_over} generators")
                print(f"  • Chronic under-forecasting: {chronic_under} generators")

        # Performance distribution
        if len(ranked_results) > 0:
            print(f"\n🎯 PERFORMANCE DISTRIBUTION:")
            perf_counts = ranked_results["performance_classification"].value_counts()
            total = len(ranked_results)

            for perf in ["excellent", "good", "fair", "poor", "critical"]:
                count = perf_counts.get(perf, 0)
                percentage = (count / total * 100) if total > 0 else 0
                print(
                    f"  • {perf.capitalize()}: {count} generators ({percentage:.1f}%)"
                )

            poor_performers = len(
                ranked_results[
                    ranked_results["performance_classification"].isin(
                        ["poor", "critical"]
                    )
                ]
            )
            print(
                f"\n🚨 Poor performing generators: {poor_performers} ({poor_performers/total*100:.1f}%)"
            )

            # Top and bottom performers
            print(f"\n🏆 TOP 5 BEST PERFORMERS:")
            top_5 = ranked_results.head(5)[
                ["name", "performance_score", "performance_classification"]
            ]
            for idx, row in top_5.iterrows():
                print(
                    f"  • {row['name']}: {row['performance_score']:.1f} ({row['performance_classification']})"
                )

            print(f"\n💔 TOP 5 WORST PERFORMERS:")
            bottom_5 = ranked_results.tail(5)[
                ["name", "performance_score", "performance_classification"]
            ]
            for idx, row in bottom_5.iterrows():
                print(
                    f"  • {row['name']}: {row['performance_score']:.1f} ({row['performance_classification']})"
                )

        print(f"\n" + "=" * 80)

    def _display_save_summary(
        self,
        summary_filename: str,
        ranked_filename: str = None,
        anomalies_filename: str = None,
        alerts_filename: str = None,
        chronic_filename: str = None,
    ):
        """Display summary of saved files."""
        print(f"\n💾 REPORTS SAVED:")
        print(f"  • Summary: {summary_filename}")
        if ranked_filename:
            print(f"  • Ranked Results: {ranked_filename}")
        if anomalies_filename:
            print(f"  • Anomalies: {anomalies_filename}")
        if alerts_filename:
            print(f"  • Alerts: {alerts_filename}")
        if chronic_filename:
            print(f"  • Chronic Errors: {chronic_filename}")

    def _generate_performance_summary(
        self, all_results_df: pd.DataFrame
    ) -> pd.DataFrame:
        """Generate executive summary of forecast performance with complete generator identification."""
        if len(all_results_df) == 0:
            return pd.DataFrame()

        summary_stats = {
            "analysis_date": self.today_date_str,
            "total_generators": len(all_results_df),
            "total_units": (
                all_results_df["total_units"].sum()
                if "total_units" in all_results_df.columns
                else len(all_results_df)
            ),
            "multi_unit_generators": (
                len(all_results_df[all_results_df["total_units"] > 1])
                if "total_units" in all_results_df.columns
                else 0
            ),
            "market": self.config.MARKET.upper(),
        }

        # Performance distribution
        perf_counts = all_results_df["performance_classification"].value_counts()
        for perf in ForecastPerformance:
            summary_stats[f"generators_{perf.value}"] = perf_counts.get(perf.value, 0)

        # Alert distribution
        alert_counts = all_results_df["alert_severity"].value_counts()
        for severity in AlertSeverity:
            summary_stats[f"alerts_{severity.value}"] = alert_counts.get(
                severity.value, 0
            )

        # Statistical summary
        summary_stats.update(
            {
                "avg_rmse": all_results_df["RMSE_over_generation"].mean(),
                "median_rmse": all_results_df["RMSE_over_generation"].median(),
                "avg_r_squared": all_results_df["R_SQUARED"].mean(),
                "generators_with_poor_consistency": len(
                    all_results_df[all_results_df["consistency_score"] < 0.5]
                ),
                "generators_with_deteriorating_trend": len(
                    all_results_df[all_results_df["trend_direction"] == "deteriorating"]
                ),
            }
        )

        # Top problematic generators with complete identification
        poor_performers = all_results_df[
            all_results_df["performance_classification"].isin(["poor", "critical"])
        ].nlargest(10, "RMSE_over_generation")

        ## Enhanced ## - Include complete identification in summary
        if len(poor_performers) > 0:
            summary_stats["top_10_poor_performers"] = [
                f"{row['orig_name']} (Plant {row['plant_id']}, Unit {row['unit_id']})"
                for _, row in poor_performers.iterrows()
            ]
        else:
            summary_stats["top_10_poor_performers"] = []

        return pd.DataFrame([summary_stats])

    ## Fixed ## - Move this method INSIDE the GeneratorAnalyzer class
    def analyze_single_generator(
        self, generator_idx: int
    ) -> Tuple[Optional[pd.DataFrame], Optional[dict]]:
        """Analyze a single generator's forecast performance with complete identification."""
        start_time = time.time()
        start_time_print = datetime.fromtimestamp(start_time).strftime(
            "%Y-%m-%d %H:%M:%S"
        )

        try:
            orig_name = self.generators["name"].values[generator_idx]
            main_name = orig_name.split(" ")[0]
            name_encoded = orig_name.replace(" ", "%20")
            zone = self.generators["zone_name"].values[generator_idx]

            ## Added ## - Get complete generator identification
            identifiers = self._get_generator_identifiers(orig_name, main_name)

            # Validation check
            if self.config.CHECK_EXISTENCE_OF_GENERATOR_IN_OUR_LIST:
                if not self._validate_generator_exists(main_name):
                    return None, None

            # Create unit_id display string
            if len(identifiers["generator_units"]) == 1:
                unit_display = (
                    f"Unit ID: {identifiers['generator_units'][0]['unit_id']}"
                )
            elif len(identifiers["generator_units"]) > 1:
                primary_unit = identifiers["generator_units"][0]["unit_id"]
                unit_display = f"Unit ID: {primary_unit} (+{len(identifiers['generator_units'])-1} more)"
            else:
                unit_display = "Unit ID: Unknown"

            print(
                f"{start_time_print}: ({generator_idx}) Generator: {main_name} "
                f"(Plant ID: {identifiers['plant_id']}, {unit_display})"
            )

            # Fetch actual generation data
            actual_generation = self._fetch_actual_generation(name_encoded)
            if actual_generation is None or len(actual_generation) == 0:
                return None, None

            # Process timestamps
            actual_generation["case_converted"] = actual_generation["case"].apply(
                lambda x: self.data_processor.convert_case_to_timestamp(
                    x, self.config.MARKET
                )
            )

            # Fetch forecast data
            forecast_data, forecast_info = self._fetch_forecast_data(
                name_encoded, actual_generation
            )
            if forecast_data is None:
                return None, None

            # Analyze must-run status
            is_must_run, percent_running, num_running_hours = (
                self._analyze_must_run_status(actual_generation)
            )

            # Process timestamps for merging
            forecast_data = self._process_forecast_timestamps(forecast_data)

            # Merge data
            merged_df = self._merge_datasets(
                actual_generation, forecast_data, zone, main_name
            )
            if merged_df is None or len(merged_df) == 0:
                return None, None

            ## Added ## - Add complete identification to merged data
            merged_df["orig_name"] = identifiers["orig_name"]
            merged_df["main_name"] = identifiers["main_name"]
            merged_df["plant_id"] = identifiers["plant_id"]
            merged_df["must_run"] = is_must_run
            merged_df["%_running"] = percent_running
            merged_df["num_running_hours"] = num_running_hours

            # Bid analysis (existing code)
            bid_forecast_correlation = None
            if self.bid_analyzer and self.config.BID_ANALYSIS["enable_bid_integration"]:
                try:
                    start_date = (self.six_weeks_ago).strftime("%Y-%m-%d")
                    end_date = datetime.now().strftime("%Y-%m-%d")
                    bid_data = self.bid_analyzer.get_bid_data(
                        orig_name, start_date, end_date
                    )
                    if bid_data is not None:
                        bid_forecast_correlation = (
                            self.bid_analyzer.calculate_bid_forecast_correlation(
                                bid_data, merged_df
                            )
                        )
                except Exception as e:
                    pass

            # Calculate metrics
            results = self._calculate_forecast_metrics(merged_df, forecast_info)

            ## Added ## - Enhance results with complete identification
            if results:
                results.update(
                    {
                        "orig_name": identifiers["orig_name"],
                        "main_name": identifiers["main_name"],
                        "plant_id": identifiers["plant_id"],
                        "total_units": len(identifiers["generator_units"]),
                        "unit_details": (
                            str(identifiers["generator_units"])
                            if identifiers["generator_units"]
                            else None
                        ),
                        "bid_forecast_correlation": bid_forecast_correlation,
                    }
                )

                # Handle multi-unit scenarios
                if len(identifiers["generator_units"]) == 1:
                    results["unit_id"] = identifiers["generator_units"][0]["unit_id"]
                elif len(identifiers["generator_units"]) > 1:
                    # For multi-unit, use primary unit but note it's multi-unit
                    results["unit_id"] = (
                        f"{identifiers['generator_units'][0]['unit_id']} (+{len(identifiers['generator_units'])-1} more)"
                    )
                else:
                    results["unit_id"] = None

            elapsed_time = time.time() - start_time
            print(
                f"Generator {main_name} (Plant {identifiers['plant_id']}) processed in {elapsed_time:.2f} seconds"
            )

            return merged_df, results

        except Exception as e:
            print(f"Error processing generator {generator_idx}: {str(e)}")
            return None, None

    def _process_generator_with_prefetched_data(
        self, generator_idx: int, actual_data: pd.DataFrame
    ) -> Tuple[Optional[pd.DataFrame], Optional[dict]]:
        """
        OPTIMIZED: Process a single generator using pre-fetched data.
        This eliminates the API call bottlenecks from the original analyze_single_generator method.
        """
        start_time = time.time()

        try:
            orig_name = self.generators["name"].values[generator_idx]
            main_name = orig_name.split(" ")[0]
            name_encoded = orig_name.replace(" ", "%20")
            zone = self.generators["zone_name"].values[generator_idx]

            ## Added ## - Get complete generator identification
            identifiers = self._get_generator_identifiers(orig_name, main_name)

            # Validation check
            if self.config.CHECK_EXISTENCE_OF_GENERATOR_IN_OUR_LIST:
                if not self._validate_generator_exists(main_name):
                    return None, None

            # Use the pre-fetched actual data (skip API call)
            actual_generation = actual_data.copy()
            if actual_generation is None or len(actual_generation) == 0:
                return None, None

            # Process timestamps
            actual_generation["case_converted"] = actual_generation["case"].apply(
                lambda x: self.data_processor.convert_case_to_timestamp(
                    x, self.config.MARKET
                )
            )

            # Fetch forecast data (still need individual calls for this)
            forecast_data, forecast_info = self._fetch_forecast_data(
                name_encoded, actual_generation
            )
            if forecast_data is None:
                return None, None

            # Analyze must-run status
            is_must_run, percent_running, num_running_hours = (
                self._analyze_must_run_status(actual_generation)
            )

            # Process timestamps for merging
            forecast_data = self._process_forecast_timestamps(forecast_data)

            # Merge data
            merged_df = self._merge_datasets(
                actual_generation, forecast_data, zone, main_name
            )
            if merged_df is None or len(merged_df) == 0:
                return None, None

            ## Added ## - Add complete identification to merged data
            merged_df["orig_name"] = identifiers["orig_name"]
            merged_df["main_name"] = identifiers["main_name"]
            merged_df["plant_id"] = identifiers["plant_id"]
            merged_df["must_run"] = is_must_run
            merged_df["%_running"] = percent_running
            merged_df["num_running_hours"] = num_running_hours

            # Calculate metrics
            results = self._calculate_forecast_metrics(merged_df, forecast_info)

            ## Added ## - Enhance results with complete identification
            if results:
                results.update(
                    {
                        "orig_name": identifiers["orig_name"],
                        "main_name": identifiers["main_name"],
                        "plant_id": identifiers["plant_id"],
                        "total_units": len(identifiers["generator_units"]),
                        "unit_details": (
                            str(identifiers["generator_units"])
                            if identifiers["generator_units"]
                            else None
                        ),
                    }
                )

                # Handle multi-unit scenarios
                if len(identifiers["generator_units"]) == 1:
                    results["unit_id"] = identifiers["generator_units"][0]["unit_id"]
                elif len(identifiers["generator_units"]) > 1:
                    # For multi-unit, use primary unit but note it's multi-unit
                    results["unit_id"] = (
                        f"{identifiers['generator_units'][0]['unit_id']} (+{len(identifiers['generator_units'])-1} more)"
                    )
                else:
                    results["unit_id"] = None

            elapsed_time = time.time() - start_time
            # Note: Don't print individual generator timing in optimized mode to reduce log spam

            return merged_df, results

        except Exception as e:
            return None, None

    def run_batch_analysis(self):
        """Run the complete batch analysis process."""
        print(
            f"🚀 OPTIMIZED ANALYSIS: Starting enhanced analysis for {len(self.generators)} generators in {self.config.MARKET.upper()} market"
        )

        num_batches = math.ceil(len(self.generators) / self.config.BATCH_SIZE)
        all_results = []
        all_anomalies = []
        all_alerts = []
        ## Added ## - Store merged data for chronic error analysis
        all_merged_data = []

        for batch_idx in range(num_batches):
            batch_start_time = time.time()
            print(f"\n🔄 Processing batch {batch_idx + 1} of {num_batches}")

            # Initialize batch dataframes
            df, results_df = self._create_empty_dataframes()
            found_results = False
            ## Added ## - Store batch merged data
            batch_merged_data = []

            # Calculate batch boundaries
            start_idx = batch_idx * self.config.BATCH_SIZE
            end_idx = min(
                (batch_idx + 1) * self.config.BATCH_SIZE, len(self.generators)
            )
            batch_generator_indices = list(range(start_idx, end_idx))

            print(
                f"   Generators {start_idx} to {end_idx - 1} ({len(batch_generator_indices)} generators)"
            )

            # OPTIMIZATION: Use bulk data fetching for this batch
            try:
                # fail_deliberately()
                results = self._analyze_batch_optimized(batch_generator_indices)
            except Exception as e:
                print(
                    f"   ⚠️ Optimized batch processing failed, falling back to standard method: {e}"
                )
                # Fallback to original method
                results = Parallel(n_jobs=self.config.N_JOBS)(
                    # results = Parallel(n_jobs=1)(
                    delayed(self.analyze_single_generator)(i)
                    for i in batch_generator_indices
                )

            # Collect results
            for merged_data, metrics in results:
                if metrics is None:
                    continue

                found_results = True
                df = pd.concat([df, merged_data], ignore_index=True)
                results_df = pd.concat(
                    [results_df, pd.DataFrame([metrics])], ignore_index=True
                )
                ## Added ## - Store merged data for chronic analysis
                batch_merged_data.append(merged_data)

            # Anomaly detection for this batch
            if found_results:
                ## Enhanced ## - Pass merged data for chronic error detection
                batch_anomalies, batch_alerts = self.anomaly_detector.detect_anomalies(
                    results_df, batch_merged_data, self
                )
                all_anomalies.append(batch_anomalies)
                all_alerts.extend(batch_alerts)
                all_results.append(results_df)
                all_merged_data.extend(batch_merged_data)

            # Performance tracking
            batch_time = time.time() - batch_start_time
            successful_count = sum(1 for r in results if r[0] is not None)
            avg_time_per_generator = (
                batch_time / len(batch_generator_indices)
                if batch_generator_indices
                else 0
            )

            print(f"   ✅ Batch {batch_idx + 1} completed in {batch_time:.1f}s")
            print(
                f"   📊 Performance: {successful_count}/{len(batch_generator_indices)} generators, {avg_time_per_generator:.2f}s per generator"
            )

            # Save batch results (existing code continues...)
            if self.config.SAVE_RESULTS and found_results:
                df_filename = f"generator__analyzer_{self.config.MARKET}__{batch_idx}_{self.today_date_str}.csv"
                results_filename = f"generator_forecast_stats__{self.config.MARKET}__{batch_idx}_{self.today_date_str}.csv"

                df.to_csv(df_filename, index=False)
                results_df.to_csv(results_filename, index=False)

                # Save anomaly results
                if len(batch_anomalies) > 0:
                    anomaly_filename = f"generator_anomalies_{self.config.MARKET}__{batch_idx}_{self.today_date_str}.csv"
                    batch_anomalies.to_csv(anomaly_filename, index=False)

                print(f"   💾 Results saved:")
                print(f"      - {df_filename}")
                print(f"      - {results_filename}")
                if len(batch_anomalies) > 0:
                    print(
                        f"      - {anomaly_filename} ({len(batch_anomalies)} anomalies detected)"
                    )
                    ## Added ## - Show chronic error counts
                    chronic_error_count = sum(
                        1
                        for _, row in batch_anomalies.iterrows()
                        if row.get("chronic_errors_detected", 0) > 0
                    )
                    if chronic_error_count > 0:
                        print(
                            f"        Including {chronic_error_count} generators with chronic forecast errors"
                        )
            else:
                print(f"   ⚠️ Batch {batch_idx + 1} completed with no valid results.")

        # Generate final comprehensive reports
        if all_results:
            self._generate_final_reports(all_results, all_anomalies, all_alerts)

            # Store results as instance attributes for later access
            self.final_results = (
                pd.concat(all_results, ignore_index=True)
                if all_results
                else pd.DataFrame()
            )
            self.final_anomalies = (
                pd.concat(all_anomalies, ignore_index=True)
                if all_anomalies
                else pd.DataFrame()
            )
            self.final_alerts = all_alerts
        else:
            print("\n⚠️ No analysis results found. This may be due to:")
            print(
                f"   1. MIN_MW_TO_BE_ANALYZED (which is currently {MIN_MW_TO_BE_ANALYZED} is too high)"
            )
            print("   2. API connectivity issues")
            print("   3. No generators meeting analysis criteria")
            print("   💡 Try setting MIN_MW_TO_BE_ANALYZED to a lower value")

            # Store empty results
            self.final_results = pd.DataFrame()
            self.final_anomalies = pd.DataFrame()
            self.final_alerts = []

            # Generate and store final summary
            if len(self.final_results) > 0:
                ranked_results = self.create_comprehensive_ranking(self.final_results)
                self.final_summary = self._generate_performance_summary(ranked_results)
            else:
                self.final_summary = pd.DataFrame()

        if hasattr(self, "bid_validator"):
            print("Running bid validation...")
            self.run_bid_validation()

    def _analyze_batch_optimized(self, batch_indices: List[int]) -> List[Tuple]:
        """
        OPTIMIZED BATCH PROCESSING: Process entire batch with bulk data fetching.

        PERFORMANCE IMPROVEMENT:
        - Before: N generators × 3 API calls each = 3N API calls per batch
        - After: Threaded API calls with connection reuse
        - Expected speedup: 40-60% reduction in API wait time
        """
        import time

        start_time = time.time()
        batch_size = len(batch_indices)

        print(
            f"   🚀 OPTIMIZED: Using bulk data fetching for {batch_size} generators..."
        )

        # Extract generator names for bulk fetching
        generator_names = []
        for idx in batch_indices:
            orig_name = self.generators["name"].values[idx]
            generator_names.append(orig_name)

        # BULK DATA FETCHING (this is where the optimization magic happens)
        print(f"   📡 Bulk fetching actual generation data...")
        bulk_actual_data = self.api_client.get_batch_generators_data(
            generator_names, self.config.MARKET
        )

        fetch_time = time.time() - start_time
        print(f"   ✅ Bulk data fetch completed in {fetch_time:.2f}s")

        # PARALLEL PROCESSING of fetched data
        print(f"   🔄 Processing {batch_size} generators in parallel...")

        def process_single_generator_with_data(idx):
            """Process a single generator using pre-fetched bulk data."""
            try:
                orig_name = self.generators["name"].values[idx]

                # Get pre-fetched data
                actual_data = bulk_actual_data.get(orig_name)

                if actual_data is None or len(actual_data) == 0:
                    return None, None

                # Use existing processing logic but with pre-fetched data
                return self._process_generator_with_prefetched_data(idx, actual_data)
            except Exception as e:
                print(f"   ⚠️ Error processing generator {idx}: {e}")
                return None, None

        # Process all generators in parallel
        results = []
        from concurrent.futures import ThreadPoolExecutor

        with ThreadPoolExecutor(max_workers=self.config.N_JOBS) as executor:
            future_to_idx = {
                executor.submit(process_single_generator_with_data, idx): idx
                for idx in batch_indices
            }

            for future in future_to_idx:
                result = future.result()
                results.append(result)

        total_time = time.time() - start_time
        successful = sum(1 for r in results if r[0] is not None)

        print(
            f"   ✅ Optimized batch completed: {successful}/{batch_size} generators processed in {total_time:.2f}s"
        )
        print(
            f"   📊 Performance: {total_time/batch_size:.2f}s per generator (optimized)"
        )

        return results

    def get_final_summary(self) -> dict:
        """
        Get final analysis summary and results.

        Returns:
            dict: Dictionary containing:
                - summary: Performance summary DataFrame
                - results: All generator results DataFrame
                - anomalies: Detected anomalies DataFrame
                - alerts: List of alert dictionaries
                - stats: Basic statistics about the analysis
        """
        if self.final_results is None:
            raise ValueError(
                "No analysis results available. Please run analyzer.run_batch_analysis() first."
            )

        # Calculate basic statistics
        stats = {
            "total_generators_analyzed": (
                len(self.final_results) if self.final_results is not None else 0
            ),
            "total_anomalies_detected": (
                len(self.final_anomalies) if self.final_anomalies is not None else 0
            ),
            "total_alerts_generated": (
                len(self.final_alerts) if self.final_alerts is not None else 0
            ),
            "analysis_date": self.today_date_str,
            "market": self.config.MARKET.upper(),
        }

        # Add performance distribution if results available
        if len(self.final_results) > 0:
            perf_dist = (
                self.final_results["performance_classification"]
                .value_counts()
                .to_dict()
            )
            stats["performance_distribution"] = perf_dist

            alert_dist = self.final_results["alert_severity"].value_counts().to_dict()
            stats["alert_severity_distribution"] = alert_dist

            # Add chronic error counts
            chronic_alerts = [
                a for a in self.final_alerts if "CHRONIC" in a.get("alert_type", "")
            ]
            stats["chronic_error_alerts"] = len(chronic_alerts)

        return {
            "summary": self.final_summary,
            "results": self.final_results,
            "anomalies": self.final_anomalies,
            "alerts": self.final_alerts,
            "stats": stats,
        }

    def get_top_performers(self, n: int = 10) -> pd.DataFrame:
        """Get top N performing generators."""
        if self.final_results is None or len(self.final_results) == 0:
            return pd.DataFrame()

        ranked_results = self.create_comprehensive_ranking(self.final_results)
        return ranked_results.head(n)[
            [
                "name",
                "performance_score",
                "performance_classification",
                "RMSE_over_generation",
                "R_SQUARED",
            ]
        ]

    def get_worst_performers(self, n: int = 10) -> pd.DataFrame:
        """Get worst N performing generators."""
        if self.final_results is None or len(self.final_results) == 0:
            return pd.DataFrame()

        ranked_results = self.create_comprehensive_ranking(self.final_results)
        return ranked_results.tail(n)[
            [
                "name",
                "performance_score",
                "performance_classification",
                "RMSE_over_generation",
                "R_SQUARED",
            ]
        ]

    def get_critical_alerts(self) -> list:
        """Get all critical severity alerts."""
        if self.final_alerts is None:
            return []

        return [
            alert
            for alert in self.final_alerts
            if alert.get("severity", "").lower() == "critical"
        ]

    def get_chronic_error_generators(self) -> list:
        """Get generators with chronic forecasting errors."""
        if self.final_alerts is None:
            return []

        return [
            alert
            for alert in self.final_alerts
            if "CHRONIC" in alert.get("alert_type", "")
        ]

    def generate_csv_documentation(self) -> str:
        """
        Generate comprehensive documentation about all CSV files and their insights.

        Returns:
            str: Detailed documentation about CSV outputs and insights
        """
        doc = """
=== CSV OUTPUT FILES DOCUMENTATION ===

The generator analysis system produces multiple CSV files, each providing specific insights:

1. ENHANCED all_generators_{market}.csv
   ================================
   Source: /miso/cluster_generations.csv API + ResourceDB enhancement
   Purpose: Complete generator inventory with identification and current status
   
   Key Columns & Insights:
   - uid: Unique generator identifier
   - plant_id: EIA plant identification number
   - unit_id: EIA unit identifier (or MULTI_X_UNITS for multi-unit resources)
   - total_units: Number of units in the resource
   - multi_unit: Boolean indicating if resource has multiple units
   - label: Human-readable generator name with unit details
   - pmax: Maximum generation capacity (MW) - Design capacity limit
   - generation: Current/recent actual generation (MW) - Real-time output
   - fuel_type: Primary fuel source(s)
   - quality_tag: Data quality indicator from upstream API
     * VERY_GOOD: Fresh, complete, reliable data
     * GOOD: Generally reliable with minor gaps
     * AVERAGE: Some data quality issues
     * BAD: Significant data quality concerns
   - time_stamp: Data freshness timestamp
   
   What it teaches us:
   - Generator capacity utilization (generation/pmax ratio)
   - Data reliability for analysis purposes
   - Multi-unit vs single-unit operational patterns
   - Real-time market participation

2. generator_forecast_ranked_{market}_{date}.csv
   ===============================================
   Purpose: Comprehensive generator performance ranking and metrics
   
   Key Insights by Column:
   - performance_score (0-100): Overall forecast quality ranking
   - performance_classification: Excellent/Good/Fair/Poor/Critical
   - RMSE_over_generation: Root Mean Square Error in MW
   - rmse_percentage_of_capacity: RMSE as % of generator capacity
   - R_SQUARED: Forecast correlation strength (0-1)
   - consistency_score: Forecast reliability over time
   - volatility_score: Forecast error stability
   - trend_direction: improving/stable/deteriorating
   - must_run: Operational constraint classification
   - bid_forecast_correlation: Strategic bid alignment
   
   What it teaches us:
   - Which generators consistently under/over-perform
   - Capacity-relative performance (small vs large generators)
   - Operational vs market-driven forecast errors
   - Strategic bidding alignment with forecasts

3. generator_anomaly_alerts_{market}_{date}.csv
   ==============================================
   Purpose: Generators with significant performance issues
   
   Key Insights:
   - Chronic error patterns (1+ problematic days in 2-day sliding window, 5+ days in 7-day for high severity)
   - Statistical outliers (Z-score > 2.0)
   - Performance degradation trends
   - Multi-unit coordination issues
   
   What it teaches us:
   - Generators needing immediate attention
   - Systematic vs random forecast errors
   - Operational constraint misalignment
   - Market condition sensitivity

4. forecast_alerts_{market}_{date}.csv
   ===================================
   Purpose: Actionable alerts with severity levels and recommendations
   
   Alert Types:
   - POOR_FORECAST_PERFORMANCE: General accuracy issues
   - CHRONIC_OVERFORECASTING: Persistent optimistic bias (1+ days in 2-day window, 5+ days in 7-day for high severity)
   - CHRONIC_UNDERFORECASTING: Persistent conservative bias (1+ days in 2-day window, 5+ days in 7-day for high severity)
   
   Severity Levels:
   - CRITICAL: Immediate intervention required
   - HIGH: Review within 24-48 hours
   - MEDIUM: Monitor and investigate
   - LOW: Informational tracking
   
   What it teaches us:
   - Prioritized action items for operations teams
   - Specific improvement recommendations
   - Historical error pattern context
   - Business impact assessment

5. chronic_forecast_errors_{market}_{date}.csv
   =============================================
   Purpose: Persistent forecast bias patterns
   
   Specialized Insights:
   - Duration and magnitude of chronic errors
   - Market condition correlation
   - Operational constraint violations
   - Financial impact of systematic bias
   
6. Batch Files (generator_analyzer_{market}_{batch}_{date}.csv)
   ===========================================================
   Purpose: Detailed timeseries data for deep analysis
   
   Granular Insights:
   - Hour-by-hour actual vs forecast comparison
   - Market condition correlation
   - Operational constraint binding analysis
   - Weather and demand sensitivity patterns

=== QUALITY TAG DETERMINATION ===

The quality_tag in all_generators_{market}.csv is determined by the upstream API 
(/miso/cluster_generations.csv) based on:
- Data recency (time since last update)
- Data completeness (missing data points)
- Sensor reliability scores
- Historical consistency metrics
- Communication system status

VERY_GOOD: <5 min delay, <1% missing data, high sensor reliability
GOOD: <15 min delay, <5% missing data, good sensor reliability  
AVERAGE: <60 min delay, <10% missing data, moderate sensor reliability
BAD: >60 min delay, >10% missing data, poor sensor reliability

=== ANALYSIS INSIGHTS ===

Combining these files enables:
1. Capacity factor analysis (generation/pmax trends)
2. Forecast accuracy benchmarking
3. Operational constraint identification
4. Market participation optimization
5. Revenue impact quantification
6. Predictive maintenance indicators
7. Strategic bidding improvements
        """
        return doc

    def save_csv_documentation(self) -> None:
        """Save CSV documentation to a text file."""
        doc = self.generate_csv_documentation()
        filename = f"CSV_Documentation_{self.config.MARKET}_{self.today_date_str}.txt"
        with open(filename, "w") as f:
            f.write(doc)
        print(f"CSV documentation saved to: {filename}")


## add ## - Main execution function
def main(debug_mode=False):
    """Main execution function."""
    try:
        print("=" * 60)
        print("ENHANCED GENERATOR FORECAST ANALYSIS")
        print("=" * 60)

        analyzer = GeneratorAnalyzer(debug_mode=debug_mode)
        analyzer.run_batch_analysis()

        # Generate and save CSV documentation
        print(f"\n" + "=" * 60)
        print("GENERATING CSV DOCUMENTATION")
        print("=" * 60)
        analyzer.save_csv_documentation()

        # Demonstrate usage of get_final_summary method
        print(f"\n" + "=" * 60)
        print("ACCESSING FINAL SUMMARY DATA")
        print("=" * 60)

        try:
            final_summary = analyzer.get_final_summary()
            print(f"✅ Final summary available via analyzer.get_final_summary()")

            # Safe length checks with null handling
            summary_len = (
                len(final_summary["summary"])
                if final_summary["summary"] is not None
                else 0
            )
            results_len = (
                len(final_summary["results"])
                if final_summary["results"] is not None
                else 0
            )
            anomalies_len = (
                len(final_summary["anomalies"])
                if final_summary["anomalies"] is not None
                else 0
            )
            alerts_len = (
                len(final_summary["alerts"])
                if final_summary["alerts"] is not None
                else 0
            )
            stats_len = (
                len(final_summary["stats"]) if final_summary["stats"] is not None else 0
            )

            print(f"   - Summary DataFrame: {summary_len} rows")
            print(f"   - Results DataFrame: {results_len} generators")
            print(f"   - Anomalies DataFrame: {anomalies_len} anomalies")
            print(f"   - Alerts List: {alerts_len} alerts")
            print(f"   - Statistics: {stats_len} metrics")

            # Show some sample convenience methods
            if (
                final_summary["results"] is not None
                and len(final_summary["results"]) > 0
            ):
                top_performers = analyzer.get_top_performers(3)
                worst_performers = analyzer.get_worst_performers(3)
                critical_alerts = analyzer.get_critical_alerts()
                chronic_errors = analyzer.get_chronic_error_generators()

                print(f"\n📋 CONVENIENCE METHODS AVAILABLE:")
                print(
                    f"   - analyzer.get_top_performers(): {len(top_performers)} generators"
                )
                print(
                    f"   - analyzer.get_worst_performers(): {len(worst_performers)} generators"
                )
                print(
                    f"   - analyzer.get_critical_alerts(): {len(critical_alerts)} alerts"
                )
                print(
                    f"   - analyzer.get_chronic_error_generators(): {len(chronic_errors)} generators"
                )
            else:
                print(
                    f"\n📋 No generator results available - this was likely a debug run with no valid generators"
                )

        except ValueError as e:
            print(f"⚠️  {str(e)}")
        except Exception as e:
            print(f"⚠️  Error accessing final summary: {str(e)}")

        print("\n" + "=" * 60)
        print("ANALYSIS COMPLETED SUCCESSFULLY!")
        print("=" * 60)

    except Exception as e:
        print(f"Analysis failed with error: {str(e)}")
        raise


if __name__ == "__main__":
    import argparse

    parser = argparse.ArgumentParser(description="Enhanced Generator Forecast Analysis")
    parser.add_argument("--debug", action="store_true", help="Enable debug output")
    args = parser.parse_args()

    main(debug_mode=args.debug)

## remove ## - All the old global variables and unstructured code
## remove ## - Duplicate imports and path additions
## remove ## - Global function definitions scattered throughout
## remove ## - The old batch processing loop at the bottom
## remove ## - Hard-coded configuration values
## remove ## - Inconsistent variable naming
## remove ## - Large nested function definitions
## remove ## - Deprecated pandas.append() usage
## remove ## - Commented-out code blocks
## remove ## - Inconsistent error handling
## remove ## - Basic metrics without anomaly detection
## remove ## - Simple alerting without classification
## remove ## - No bid analysis integration
## remove ## - No performance trending
## remove ## - Limited reporting capabilities<|MERGE_RESOLUTION|>--- conflicted
+++ resolved
@@ -1,10 +1,5 @@
-<<<<<<< HEAD
-# old Environment: placebo_api_local
-# Environment: conda activate /Users/michael.simantov/Library/CloudStorage/OneDrive-DrillingInfo/Documents/generator_reports/.conda
-=======
 # To activate the environment, run 'activate-gen' in the Terminal. The actual environment is:
 # conda activate /Users/michael.simantov/Library/CloudStorage/OneDrive-DrillingInfo/Documents/generator_reports/.conda
->>>>>>> 9d93af5a
 #
 # old Environment: placebo_api_local
 # ==================== DEBUG CONFIGURATION ====================
@@ -16,13 +11,7 @@
 # Generators are loaded regardless of this threshold, but only included in PDF if they meet criteria
 #
 # FULL_PRODUCTION_RUN = True
-<<<<<<< HEAD
-MIN_MW_TO_BE_ANALYZED = (
-    500  # User optimized setting - was 1200, changed back to user preference
-)
-=======
 MIN_MW_TO_BE_ANALYZED = 500  # PDF report threshold - generators included in reports if capacity OR generation >= this value
->>>>>>> 9d93af5a
 RUN_BID_VALIDATION = (
     False  # User enabled setting - was False, changed back to user preference
 )
@@ -776,11 +765,7 @@
                 in [ForecastPerformance.POOR, ForecastPerformance.CRITICAL]
                 or len(chronic_errors) > 0
                 or row.get(
-<<<<<<< HEAD
-                    "pmax_discrepancy_flag", False
-=======
                     "large_pmax_diff_resource_reflow_flag", False
->>>>>>> 9d93af5a
                 )  # Added Pmax discrepancy check
             )
 
@@ -805,14 +790,6 @@
                     "chronic_errors_detected": len(chronic_errors),
                     "chronic_error_details": chronic_errors,
                     ## Added ## - Pmax discrepancy information
-<<<<<<< HEAD
-                    "pmax_discrepancy_flag": row.get("pmax_discrepancy_flag", False),
-                    "pmax_discrepancy_percentage": row.get(
-                        "pmax_discrepancy_percentage", None
-                    ),
-                    "pmax_discrepancy_mw": row.get("pmax_discrepancy_mw", None),
-                    "pmax_actual": row.get("P_MAX_ACTUAL", None),
-=======
                     "large_pmax_diff_resource_reflow_flag": row.get(
                         "large_pmax_diff_resource_reflow_flag", False
                     ),
@@ -825,7 +802,6 @@
                     "large_pmax_diff_resource_reflow_actual": row.get(
                         "large_pmax_diff_resource_reflow_actual", None
                     ),
->>>>>>> 9d93af5a
                     "pmax_forecast": row.get("P_MAX_FORECAST", None),
                 }
 
@@ -1174,13 +1150,8 @@
         """Create an alert for Pmax discrepancy between reflow and ResourceDB."""
         pmax_actual = row.get("P_MAX_ACTUAL", "N/A")
         pmax_forecast = row.get("P_MAX_FORECAST", "N/A")
-<<<<<<< HEAD
-        discrepancy_pct = row.get("pmax_discrepancy_percentage", 0)
-        discrepancy_mw = row.get("pmax_discrepancy_mw", 0)
-=======
         discrepancy_pct = row.get("large_pmax_diff_resource_reflow_percentage", 0)
         discrepancy_mw = row.get("large_pmax_diff_resource_reflow_mw", 0)
->>>>>>> 9d93af5a
 
         # Determine severity based on discrepancy percentage
         config = self.config.ANOMALY_DETECTION["pmax_discrepancy_detection"]
@@ -1200,11 +1171,7 @@
             "severity": severity,
             "message": f"Generator {orig_name} (Plant {plant_id}, Unit {unit_id}): "
             f"Pmax discrepancy detected - {discrepancy_pct:.1f}% difference "
-<<<<<<< HEAD
-            f"({discrepancy_mw:.1f} MW) between reflow ({pmax_actual} MW) and ResourceDB ({pmax_forecast} MW)",
-=======
             f"({discrepancy_mw:.1f} MW) between reflow ({pmax_actual} MW) and ResourceDB ({resourceDB_pmax} MW)",
->>>>>>> 9d93af5a
             "details": {
                 "pmax_reflow": pmax_actual,
                 "pmax_resourcedb": resourceDB_pmax,
@@ -2035,15 +2002,9 @@
             "P_MAX_ACTUAL",
             "P_MAX_FORECAST",
             ## Added ## - Pmax discrepancy validation
-<<<<<<< HEAD
-            "pmax_discrepancy_mw",
-            "pmax_discrepancy_percentage",
-            "pmax_discrepancy_flag",
-=======
             "large_pmax_diff_resource_reflow_mw",
             "large_pmax_diff_resource_reflow_percentage",
             "large_pmax_diff_resource_reflow_flag",
->>>>>>> 9d93af5a
             # Enhanced metrics
             "generator_capacity_mw",
             "rmse_percentage_of_capacity",
@@ -2387,8 +2348,6 @@
                 >= self.config.ANOMALY_DETECTION["pmax_discrepancy_detection"][
                     "min_capacity_for_check"
                 ]
-<<<<<<< HEAD
-=======
                 else False
             ),
             "large_pmax_diff_resource_reflow_percentage": (
@@ -2465,7 +2424,6 @@
                 >= self.config.ANOMALY_DETECTION["pmax_discrepancy_detection"][
                     "min_capacity_for_check"
                 ]
->>>>>>> 9d93af5a
                 else False
             ),
             ## Fixed ## - New capacity-based metrics
